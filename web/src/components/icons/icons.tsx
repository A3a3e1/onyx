"use client";

import {
  Trash,
  XSquare,
  LinkBreak,
  Link,
  Plug,
  Brain,
  Question,
  Gear,
  ArrowSquareOut,
} from "@phosphor-icons/react";
import {
  FiChevronsDown,
  FiChevronsUp,
  FiEdit2,
  FiClipboard,
  FiFile,
  FiGlobe,
  FiThumbsDown,
  FiThumbsUp,
  FiChevronDown,
  FiChevronUp,
  FiAlertCircle,
  FiChevronRight,
  FiChevronLeft,
  FiAlertTriangle,
  FiCopy,
  FiCpu,
  FiInfo,
  FiBarChart2,
  FiMail,
} from "react-icons/fi";
import { SiBookstack } from "react-icons/si";
import { StaticImageData } from "next/image";
import outlinePNG from "../../../public/Outline.png";
import jiraSVG from "../../../public/Jira.svg";
import confluenceSVG from "../../../public/Confluence.svg";
import deepseekSVG from "../../../public/Deepseek.svg";
import openAISVG from "../../../public/Openai.svg";
import amazonSVG from "../../../public/Amazon.svg";
import geminiSVG from "../../../public/Gemini.svg";
import metaSVG from "../../../public/Meta.svg";
import mistralSVG from "../../../public/Mistral.svg";
import qwenSVG from "../../../public/Qwen.svg";
import openSourceIcon from "../../../public/OpenSource.png";
import litellmIcon from "../../../public/litellm.png";
import azureIcon from "../../../public/Azure.png";
import asanaIcon from "../../../public/Asana.png";
import anthropicSVG from "../../../public/Anthropic.svg";
import nomicSVG from "../../../public/nomic.svg";
import microsoftIcon from "../../../public/microsoft.png";
import microsoftSVG from "../../../public/Microsoft.svg";
import mixedBreadSVG from "../../../public/Mixedbread.png";
import OCIStorageSVG from "../../../public/OCI.svg";
import googleCloudStorageIcon from "../../../public/GoogleCloudStorage.png";
import guruIcon from "../../../public/Guru.svg";
import gongIcon from "../../../public/Gong.png";
import zulipIcon from "../../../public/Zulip.png";
import linearIcon from "../../../public/Linear.png";
import hubSpotIcon from "../../../public/HubSpot.png";
import document360Icon from "../../../public/Document360.png";
import googleSitesIcon from "../../../public/GoogleSites.png";
import zendeskIcon from "../../../public/Zendesk.svg";
import dropboxIcon from "../../../public/Dropbox.png";
import egnyteIcon from "../../../public/Egnyte.png";
import slackIcon from "../../../public/Slack.png";
import discordIcon from "../../../public/discord.png";
import airtableIcon from "../../../public/Airtable.svg";
import s3Icon from "../../../public/S3.png";
import r2Icon from "../../../public/r2.png";
import salesforceIcon from "../../../public/Salesforce.png";
import freshdeskIcon from "../../../public/Freshdesk.png";
import firefliesIcon from "../../../public/Fireflies.png";
import gitbookDarkIcon from "../../../public/GitBookDark.png";
import gitbookLightIcon from "../../../public/GitBookLight.png";
import sharepointIcon from "../../../public/Sharepoint.png";
import teamsIcon from "../../../public/Teams.png";
import mediawikiIcon from "../../../public/MediaWiki.svg";
import wikipediaIcon from "../../../public/Wikipedia.png";
import discourseIcon from "../../../public/Discourse.png";
import clickupIcon from "../../../public/Clickup.svg";
import cohereIcon from "../../../public/Cohere.svg";
import googleIcon from "../../../public/Google.png";
import xenforoIcon from "../../../public/Xenforo.svg";
import highspotIcon from "../../../public/Highspot.png";
<<<<<<< HEAD
import bitbucketIcon from "../../../public/Bitbucket.svg";
=======
import intercomIcon from "../../../public/assets/intercom.svg";
>>>>>>> 45bf6567
import { FaGithub, FaRobot } from "react-icons/fa";
import Image from "next/image";
import { cn } from "@/lib/utils";

export interface IconProps {
  size?: number;
  className?: string;
}

export interface LogoIconProps extends IconProps {
  src: string | StaticImageData;
}

export type OnyxIconType = (props: IconProps) => JSX.Element;

export const OpenAIISVG = ({
  size = 16,
  className = defaultTailwindCSS,
}: IconProps) => (
  <svg
    fill="currentColor"
    width={size}
    style={{ width: `${size}px`, height: `${size}px` }}
    height={size}
    className={`w-[${size}px] h-[${size}px] ` + className}
    viewBox="0 0 24 24"
    role="img"
    xmlns="http://www.w3.org/2000/svg"
  >
    <path
      fill="currentColor"
      d="M22.2819 9.8211a5.9847 5.9847 0 0 0-.5157-4.9108 6.0462 6.0462 0 0 0-6.5098-2.9A6.0651 6.0651 0 0 0 4.9807 4.1818a5.9847 5.9847 0 0 0-3.9977 2.9 6.0462 6.0462 0 0 0 .7427 7.0966 5.98 5.98 0 0 0 .511 4.9107 6.051 6.051 0 0 0 6.5146 2.9001A5.9847 5.9847 0 0 0 13.2599 24a6.0557 6.0557 0 0 0 5.7718-4.2058 5.9894 5.9894 0 0 0 3.9977-2.9001 6.0557 6.0557 0 0 0-.7475-7.0729zm-9.022 12.6081a4.4755 4.4755 0 0 1-2.8764-1.0408l.1419-.0804 4.7783-2.7582a.7948.7948 0 0 0 .3927-.6813v-6.7369l2.02 1.1686a.071.071 0 0 1 .038.052v5.5826a4.504 4.504 0 0 1-4.4945 4.4944zm-9.6607-4.1254a4.4708 4.4708 0 0 1-.5346-3.0137l.142.0852 4.783 2.7582a.7712.7712 0 0 0 .7806 0l5.8428-3.3685v2.3324a.0804.0804 0 0 1-.0332.0615L9.74 19.9502a4.4992 4.4992 0 0 1-6.1408-1.6464zM2.3408 7.8956a4.485 4.485 0 0 1 2.3655-1.9728V11.6a.7664.7664 0 0 0 .3879.6765l5.8144 3.3543-2.0201 1.1685a.0757.0757 0 0 1-.071 0l-4.8303-2.7865A4.504 4.504 0 0 1 2.3408 7.872zm16.5963 3.8558L13.1038 8.364 15.1192 7.2a.0757.0757 0 0 1 .071 0l4.8303 2.7913a4.4944 4.4944 0 0 1-.6765 8.1042v-5.6772a.79.79 0 0 0-.407-.667zm2.0107-3.0231l-.142-.0852-4.7735-2.7818a.7759.7759 0 0 0-.7854 0L9.409 9.2297V6.8974a.0662.0662 0 0 1 .0284-.0615l4.8303-2.7866a4.4992 4.4992 0 0 1 6.6802 4.66zM8.3065 12.863l-2.02-1.1638a.0804.0804 0 0 1-.038-.0567V6.0742a4.4992 4.4992 0 0 1 7.3757-3.4537l-.142.0805L8.704 5.459a.7948.7948 0 0 0-.3927.6813zm1.0976-2.3654l2.602-1.4998 2.6069 1.4998v2.9994l-2.5974 1.4997-2.6067-1.4997Z"
    />
  </svg>
);

export const LogoIcon = ({
  size = 16,
  className = defaultTailwindCSS,
  src,
}: LogoIconProps) => (
  <Image
    style={{ width: `${size}px`, height: `${size}px` }}
    className={`w-[${size}px] h-[${size}px] ` + className}
    src={src}
    alt="Logo"
    width="96"
    height="96"
  />
);

export const AssistantsIconSkeleton = ({
  size,
  className = defaultTailwindCSS,
}: IconProps) => {
  return (
    <svg
      style={{ width: `${size}px`, height: `${size}px` }}
      className={`w-[${size}px] h-[${size}px] ` + className}
      xmlns="http://www.w3.org/2000/svg"
      width="200"
      height="200"
      viewBox="0 0 24 24"
    >
      <g
        fill="none"
        stroke="currentColor"
        strokeLinecap="round"
        strokeLinejoin="round"
        strokeWidth="1.5"
      >
        <path d="M8.88 21.25h9.87a2.5 2.5 0 0 0 2.5-2.5v-3.63a2.5 2.5 0 0 0-2.5-2.48h-1.27m-6.1 6.09l6.1-6.11l1.87-1.87a2.49 2.49 0 0 0 0-3.53l-2.57-2.57a2.49 2.49 0 0 0-3.53 0l-1.87 1.87" />
        <path d="M8.88 2.75H5.25a2.5 2.5 0 0 0-2.5 2.5v13.5a2.5 2.5 0 0 0 2.5 2.5h3.63a2.5 2.5 0 0 0 2.5-2.5V5.25a2.5 2.5 0 0 0-2.5-2.5" />
        <path d="M7.065 18.594a1.594 1.594 0 1 0 0-3.188a1.594 1.594 0 0 0 0 3.188" />
      </g>
    </svg>
  );
};

export const LightBulbIcon = ({
  size,
  className = defaultTailwindCSS,
}: IconProps) => {
  return (
    <svg
      style={{ width: `${size}px`, height: `${size}px` }}
      className={`w-[${size}px] h-[${size}px] ` + className}
      xmlns="http://www.w3.org/2000/svg"
      width="200"
      height="200"
      viewBox="0 0 24 24"
    >
      <path
        fill="none"
        stroke="currentColor"
        strokeLinecap="round"
        strokeLinejoin="round"
        strokeWidth="1.5"
        d="M12 18v-5.25m0 0a6.01 6.01 0 0 0 1.5-.189m-1.5.189a6.01 6.01 0 0 1-1.5-.189m3.75 7.478a12.06 12.06 0 0 1-4.5 0m3.75 2.383a14.406 14.406 0 0 1-3 0M14.25 18v-.192c0-.983.658-1.823 1.508-2.316a7.5 7.5 0 1 0-7.517 0c.85.493 1.509 1.333 1.509 2.316V18"
      />
    </svg>
  );
};

export const AssistantsIcon = ({
  size,
  className = defaultTailwindCSS,
}: IconProps) => {
  return (
    <svg
      style={{ width: `${size}px`, height: `${size}px` }}
      className={`w-[${size}px] h-[${size}px] ` + className}
      xmlns="http://www.w3.org/2000/svg"
      width="200"
      height="200"
      viewBox="0 0 24 24"
    >
      <path
        fill="currentColor"
        d="M20.893 12.84a3.23 3.23 0 0 0-1.796-.91l.639-.64c.3-.304.537-.664.698-1.06a3.207 3.207 0 0 0 0-2.48a3.16 3.16 0 0 0-.698-1.06l-2.564-2.56a2.993 2.993 0 0 0-.997-.71a3.244 3.244 0 0 0-2.484 0a3.113 3.113 0 0 0-.998.7l-.638.64a3.242 3.242 0 0 0-1.086-1.973A3.227 3.227 0 0 0 8.863 2H5.242a3.248 3.248 0 0 0-2.29.955A3.264 3.264 0 0 0 2 5.25v13.5c0 .862.342 1.689.95 2.298c.608.61 1.432.952 2.292.952h13.466a3.254 3.254 0 0 0 2.295-1A3.239 3.239 0 0 0 22 18.7v-3.58a3.246 3.246 0 0 0-1.107-2.28M6.928 19.35a2.34 2.34 0 0 1-2.166-1.45a2.356 2.356 0 0 1 .508-2.562A2.341 2.341 0 0 1 9.272 17a2.344 2.344 0 0 1-2.344 2.35m5.057-12.52l1.646-1.65c.162-.163.356-.293.569-.38c.426-.17.9-.17 1.326 0c.21.093.402.221.569.38l2.563 2.57a2 2 0 0 1 .38.57a1.788 1.788 0 0 1 0 1.34c-.09.21-.219.4-.38.56l-6.673 6.7z"
      />
      <path
        fill="currentColor"
        d="M7.795 17a.852.852 0 0 1-1.007.845a.847.847 0 0 1-.671-.665a.852.852 0 0 1 .83-1.02a.847.847 0 0 1 .848.84"
      />
    </svg>
  );
};

<svg
  xmlns="http://www.w3.org/2000/svg"
  width="200"
  height="200"
  viewBox="0 0 24 24"
>
  <g fill="none" stroke="currentColor" strokeWidth="1.5">
    <path
      strokeLinecap="round"
      d="M21.483 19c-.04.936-.165 1.51-.569 1.914c-.586.586-1.528.586-3.414.586c-1.886 0-2.828 0-3.414-.586c-.586-.586-.586-1.528-.586-3.414v-2c0-1.886 0-2.828.586-3.414c.586-.586 1.528-.586 3.414-.586c1.886 0 2.828 0 3.414.586c.532.531.581 1.357.585 2.914"
    />
    <path d="M2 8.5c0 1.886 0 2.828.586 3.414c.586.586 1.528.586 3.414.586c1.886 0 2.828 0 3.414-.586C10 11.328 10 10.386 10 8.5v-2c0-1.886 0-2.828-.586-3.414C8.828 2.5 7.886 2.5 6 2.5c-1.886 0-2.828 0-3.414.586C2 3.672 2 4.614 2 6.5v2Z" />
    <path
      strokeLinecap="round"
      d="M15.5 2.513c-.327.017-.562.055-.765.14a2 2 0 0 0-1.083 1.082c-.152.367-.152.833-.152 1.765c0 .932 0 1.398.152 1.765a2 2 0 0 0 1.083 1.083c.367.152.833.152 1.765.152h2c.932 0 1.398 0 1.765-.152a2 2 0 0 0 1.083-1.083c.152-.367.152-.833.152-1.765c0-.932 0-1.398-.152-1.765a2 2 0 0 0-1.083-1.083c-.204-.084-.438-.122-.765-.139"
    />
    <path d="M2 18.5c0 .932 0 1.398.152 1.765a2 2 0 0 0 1.083 1.083c.367.152.833.152 1.765.152h2c.932 0 1.398 0 1.765-.152a2 2 0 0 0 1.083-1.083C10 19.898 10 19.432 10 18.5c0-.932 0-1.398-.152-1.765a2 2 0 0 0-1.083-1.083C8.398 15.5 7.932 15.5 7 15.5H5c-.932 0-1.398 0-1.765.152a2 2 0 0 0-1.083 1.083C2 17.102 2 17.568 2 18.5Z" />
  </g>
</svg>;

export const ConfigureIcon = ({
  size,
  className = defaultTailwindCSS,
}: IconProps) => {
  return (
    <svg
      style={{ width: `${size}px`, height: `${size}px` }}
      className={`w-[${size}px] h-[${size}px] ` + className}
      xmlns="http://www.w3.org/2000/svg"
      width="200"
      height="200"
      viewBox="0 0 24 24"
    >
      <g fill="none" stroke="currentColor" strokeWidth="1.5">
        <path
          strokeLinecap="round"
          d="M21.483 19c-.04.936-.165 1.51-.569 1.914c-.586.586-1.528.586-3.414.586c-1.886 0-2.828 0-3.414-.586c-.586-.586-.586-1.528-.586-3.414v-2c0-1.886 0-2.828.586-3.414c.586-.586 1.528-.586 3.414-.586c1.886 0 2.828 0 3.414.586c.532.531.581 1.357.585 2.914"
        />
        <path d="M2 8.5c0 1.886 0 2.828.586 3.414c.586.586 1.528.586 3.414.586c1.886 0 2.828 0 3.414-.586C10 11.328 10 10.386 10 8.5v-2c0-1.886 0-2.828-.586-3.414C8.828 2.5 7.886 2.5 6 2.5c-1.886 0-2.828 0-3.414.586C2 3.672 2 4.614 2 6.5v2Z" />
        <path
          strokeLinecap="round"
          d="M15.5 2.513c-.327.017-.562.055-.765.14a2 2 0 0 0-1.083 1.082c-.152.367-.152.833-.152 1.765c0 .932 0 1.398.152 1.765a2 2 0 0 0 1.083 1.083c.367.152.833.152 1.765.152h2c.932 0 1.398 0 1.765-.152a2 2 0 0 0 1.083-1.083c.152-.367.152-.833.152-1.765c0-.932 0-1.398-.152-1.765a2 2 0 0 0-1.083-1.083c-.204-.084-.438-.122-.765-.139"
        />
        <path d="M2 18.5c0 .932 0 1.398.152 1.765a2 2 0 0 0 1.083 1.083c.367.152.833.152 1.765.152h2c.932 0 1.398 0 1.765-.152a2 2 0 0 0 1.083-1.083C10 19.898 10 19.432 10 18.5c0-.932 0-1.398-.152-1.765a2 2 0 0 0-1.083-1.083C8.398 15.5 7.932 15.5 7 15.5H5c-.932 0-1.398 0-1.765.152a2 2 0 0 0-1.083 1.083C2 17.102 2 17.568 2 18.5Z" />
      </g>
    </svg>
  );
};

export const defaultTailwindCSS = "my-auto flex flex-shrink-0 text-default";
export const defaultTailwindCSSBlue = "my-auto flex flex-shrink-0 text-link";

export const ColorSlackIcon = ({
  size = 16,
  className = defaultTailwindCSS,
}: IconProps) => {
  return <LogoIcon size={size} className={className} src={slackIcon} />;
};

export const ColorDiscordIcon = ({
  size = 16,
  className = defaultTailwindCSS,
}: IconProps) => {
  return <LogoIcon size={size} className={className} src={discordIcon} />;
};

export const LiteLLMIcon = ({
  size = 16,
  className = defaultTailwindCSS,
}: IconProps) => {
  return <LogoIcon size={size} className={className} src={litellmIcon} />;
};

export const OpenSourceIcon = ({
  size = 16,
  className = defaultTailwindCSS,
}: IconProps) => {
  return <LogoIcon size={size} className={className} src={openSourceIcon} />;
};

export const MixedBreadIcon = ({
  size = 16,
  className = defaultTailwindCSS,
}: IconProps) => {
  return <LogoIcon size={size} className={className} src={mixedBreadSVG} />;
};

export const NomicIcon = ({
  size = 16,
  className = defaultTailwindCSS,
}: IconProps) => {
  return <LogoIcon size={size} className={className} src={nomicSVG} />;
};

export const MicrosoftIcon = ({
  size = 16,
  className = defaultTailwindCSS,
}: IconProps) => {
  return <LogoIcon size={size} className={className} src={microsoftIcon} />;
};

export const AnthropicIcon = ({
  size = 16,
  className = defaultTailwindCSS,
}: IconProps) => {
  return <LogoIcon size={size} className={className} src={anthropicSVG} />;
};

export const LeftToLineIcon = ({
  size = 16,
  className = defaultTailwindCSS,
}: IconProps) => {
  return (
    <svg
      xmlns="http://www.w3.org/2000/svg"
      width="200"
      height="200"
      viewBox="0 0 24 24"
      style={{ width: `${size}px`, height: `${size}px` }}
      className={`w-[${size}px] h-[${size}px] ` + className}
    >
      <path
        fill="none"
        stroke="currentColor"
        strokeLinecap="round"
        strokeLinejoin="round"
        strokeWidth="2"
        d="M3 19V5m10 1l-6 6l6 6m-6-6h14"
      />
    </svg>
  );
};

export const RightToLineIcon = ({
  size = 16,
  className = defaultTailwindCSS,
}: IconProps) => {
  return (
    <svg
      style={{ width: `${size}px`, height: `${size}px` }}
      className={`w-[${size}px] h-[${size}px] ` + className}
      xmlns="http://www.w3.org/2000/svg"
      width="200"
      height="200"
      viewBox="0 0 24 24"
    >
      <path
        fill="none"
        stroke="currentColor"
        strokeLinecap="round"
        strokeLinejoin="round"
        strokeWidth="2"
        d="M17 12H3m8 6l6-6l-6-6m10-1v14"
      />
    </svg>
  );
};

export const PlusCircleIcon = ({
  size = 16,
  className = defaultTailwindCSS,
}: IconProps) => {
  return (
    <svg
      xmlns="http://www.w3.org/2000/svg"
      width="200"
      height="200"
      viewBox="0 0 24 24"
      style={{ width: `${size}px`, height: `${size}px` }}
      className={`w-[${size}px] h-[${size}px] ` + className}
    >
      <path
        fill="currentColor"
        fillRule="evenodd"
        d="M12 2.25c-5.385 0-9.75 4.365-9.75 9.75s4.365 9.75 9.75 9.75s9.75-4.365 9.75-9.75S17.385 2.25 12 2.25ZM12.75 9a.75.75 0 0 0-1.5 0v2.25H9a.75.75 0 0 0 0 1.5h2.25V15a.75.75 0 0 0 1.5 0v-2.25H15a.75.75 0 0 0 0-1.5h-2.25V9Z"
        clipRule="evenodd"
      />
    </svg>
  );
};

export const AppSearchIcon = ({
  size = 16,
  className = defaultTailwindCSS,
}: IconProps) => {
  return (
    <svg
      xmlns="http://www.w3.org/2000/svg"
      width={size}
      height={size}
      viewBox={`0 0 ${size} ${size}`}
      fill="none"
      style={{ width: `${size}px`, height: `${size}px` }}
      className={`w-[${size}px] h-[${size}px] ` + className}
    >
      <path
        d="M1.00261 7.5H2.5M1 4H3.25M1.00261 11H3.25M15 13L12.682 10.682M12.682 10.682C13.4963 9.86764 14 8.74264 14 7.5C14 5.01472 11.9853 3 9.49999 3C7.01472 3 5 5.01472 5 7.5C5 9.98528 7.01472 12 9.49999 12C10.7426 12 11.8676 11.4963 12.682 10.682Z"
        stroke="currentColor"
        strokeWidth="1.5"
        strokeLinecap="round"
        strokeLinejoin="round"
      />
    </svg>
  );
};

export const DisableIcon = ({
  size = 16,
  className = defaultTailwindCSS,
}: IconProps) => {
  return (
    <svg
      xmlns="http://www.w3.org/2000/svg"
      width={size}
      height={size}
      viewBox={`0 0 ${size} ${size}`}
      fill="none"
      style={{ width: `${size}px`, height: `${size}px` }}
      className={`w-[${size}px] h-[${size}px] ` + className}
    >
      <g clipPath="url(#clip0_295_7943)">
        <path
          d="M3.28659 3.28665L12.7133 12.7133M14.6666 7.99998C14.6666 11.6819 11.6818 14.6666 7.99992 14.6666C4.31802 14.6666 1.33325 11.6819 1.33325 7.99998C1.33325 4.31808 4.31802 1.33331 7.99992 1.33331C11.6818 1.33331 14.6666 4.31808 14.6666 7.99998Z"
          stroke="currentColor"
          strokeOpacity="0.4"
          strokeWidth="1.5"
          strokeLinecap="round"
          strokeLinejoin="round"
        />
      </g>
      <defs>
        <clipPath id="clip0_295_7943">
          <rect width="16" height="16" fill="white" />
        </clipPath>
      </defs>
    </svg>
  );
};

export const MoreActionsIcon = ({
  size = 16,
  className = defaultTailwindCSS,
}: IconProps) => {
  return (
    <svg
      xmlns="http://www.w3.org/2000/svg"
      width={size}
      height={size}
      viewBox={`0 0 ${size} ${size}`}
      fill="none"
      style={{ width: `${size}px`, height: `${size}px` }}
      className={`w-[${size}px] h-[${size}px] ` + className}
    >
      <path
        d="M3.06 6.24449L5.12 4.12225L3.06 2.00001M11.5501 14L14 11.5501M14 11.5501L11.5501 9.10017M14 11.5501H9.75552M4.12224 9.09889L6.24448 10.3242V12.7747L4.12224 14L2 12.7747V10.3242L4.12224 9.09889ZM14 4.12225C14 5.29433 13.0498 6.24449 11.8778 6.24449C10.7057 6.24449 9.75552 5.29433 9.75552 4.12225C9.75552 2.95017 10.7057 2.00001 11.8778 2.00001C13.0498 2.00001 14 2.95017 14 4.12225Z"
        stroke="currentColor"
        strokeOpacity="0.4"
        strokeWidth="1.5"
        strokeLinecap="round"
        strokeLinejoin="round"
      />
    </svg>
  );
};

export const SlidersVerticalIcon = ({
  size = 16,
  className = defaultTailwindCSS,
}: IconProps) => {
  return (
    <svg
      style={{ width: `${size}px`, height: `${size}px` }}
      className={`w-[${size}px] h-[${size}px] ` + className}
      viewBox={`0 0 ${size} ${size}`}
      fill="none"
      xmlns="http://www.w3.org/2000/svg"
    >
      <g clipPath="url(#clip0_16_2627)">
        <path
          d="M2.66666 14V9.33333M2.66666 6.66667V2M7.99999 14V8M7.99999 5.33333V2M13.3333 14V10.6667M13.3333 8V2M0.666656 9.33333H4.66666M5.99999 5.33333H9.99999M11.3333 10.6667H15.3333"
          stroke="currentColor"
          strokeOpacity="0.8"
          strokeWidth="1.5"
          strokeLinecap="round"
          strokeLinejoin="round"
        />
      </g>
      <defs>
        <clipPath id="clip0_16_2627">
          <rect width="16" height="16" fill="white" />
        </clipPath>
      </defs>
    </svg>
  );
};

export const PlugIcon = ({
  size = 16,
  className = defaultTailwindCSS,
}: IconProps) => {
  return <Plug size={size} className={className} />;
};

export const ExtendIcon = ({
  size = 16,
  className = defaultTailwindCSS,
}: IconProps) => {
  return (
    <svg
      style={{ width: `${size}px`, height: `${size}px` }}
      className={`w-[${size}px] h-[${size}px] ` + className}
      xmlns="http://www.w3.org/2000/svg"
      width="200"
      height="200"
      viewBox="0 0 24 24"
    >
      <path
        fill="currentColor"
        d="M16.75 11.989a1.82 1.82 0 0 1-.57 1.36l-6.82 6.1a1.27 1.27 0 0 1-.65.31h-.19a1.3 1.3 0 0 1-.52-.1a1.23 1.23 0 0 1-.54-.47a1.19 1.19 0 0 1-.21-.68v-13a1.2 1.2 0 0 1 .21-.69a1.23 1.23 0 0 1 1.25-.56c.24.039.464.143.65.3l6.76 6.09c.19.162.344.363.45.59c.114.234.175.49.18.75"
      />
    </svg>
  );
};
export const GearIcon = ({
  size = 16,
  className = defaultTailwindCSS,
}: IconProps) => {
  return <Gear size={size} className={className} />;
};

export const ArrowSquareOutIcon = ({
  size = 16,
  className = defaultTailwindCSS,
}: IconProps) => {
  return <ArrowSquareOut size={size} className={className} />;
};

export const TrashIcon = ({
  size = 16,
  className = defaultTailwindCSS,
}: IconProps) => {
  return <Trash size={size} className={className} />;
};

export const LinkBreakIcon = ({
  size = 16,
  className = defaultTailwindCSS,
}: IconProps) => {
  return <LinkBreak size={size} className={className} />;
};

export const LinkIcon = ({
  size = 16,
  className = defaultTailwindCSS,
}: IconProps) => {
  return <Link size={size} className={className} />;
};

export const XSquareIcon = ({
  size = 16,
  className = defaultTailwindCSS,
}: IconProps) => {
  return <XSquare size={size} className={className} />;
};

export const FileIcon = ({
  size = 16,
  className = defaultTailwindCSSBlue,
}: IconProps) => {
  return <FiFile size={size} className={className} />;
};

export const FileIcon2 = ({
  size = 16,
  className = defaultTailwindCSSBlue,
}: IconProps) => {
  return (
    <svg
      style={{ width: `${size}px`, height: `${size}px` }}
      className={`w-[${size}px] h-[${size}px] ` + className}
      xmlns="http://www.w3.org/2000/svg"
      width="200"
      height="200"
      viewBox="0 0 14 14"
    >
      <path
        fill="none"
        stroke="currentColor"
        strokeLinecap="round"
        strokeLinejoin="round"
        d="M12.5 12.5a1 1 0 0 1-1 1h-9a1 1 0 0 1-1-1v-11a1 1 0 0 1 1-1h5l5 5Zm-8-8h2m-2 3h5m-5 3h5"
      />
    </svg>
  );
};

export const FilterIcon = ({ size = 16 }: IconProps) => {
  return (
    <svg
      width={size}
      height={size - 2}
      viewBox={`0 0 ${size} ${size - 2}`}
      fill="none"
      xmlns="http://www.w3.org/2000/svg"
    >
      <path
        d="M14.6667 1H1.33334L6.66668 7.30667V11.6667L9.33334 13V7.30667L14.6667 1Z"
        stroke="currentColor"
        strokeOpacity="0.8"
        strokeWidth="1.5"
        strokeLinecap="round"
        strokeLinejoin="round"
      />
    </svg>
  );
};

export const FileUploadIcon = ({ size = 16 }: IconProps) => {
  return (
    <svg
      width={size}
      height={size}
      viewBox={`0 0 ${size} ${size}`}
      fill="none"
      xmlns="http://www.w3.org/2000/svg"
    >
      <g clipPath="url(#clip0_16_2625)">
        <path
          d="M7.99999 5.33333V10.6667M5.33333 7.99999H10.6667M14.6667 7.99999C14.6667 11.6819 11.6819 14.6667 7.99999 14.6667C4.3181 14.6667 1.33333 11.6819 1.33333 7.99999C1.33333 4.3181 4.3181 1.33333 7.99999 1.33333C11.6819 1.33333 14.6667 4.3181 14.6667 7.99999Z"
          stroke="currentColor"
          strokeOpacity="0.8"
          strokeWidth="1.5"
          strokeLinecap="round"
          strokeLinejoin="round"
        />
      </g>
      <defs>
        <clipPath id="clip0_16_2625">
          <rect width="16" height="16" fill="white" />
        </clipPath>
      </defs>
    </svg>
  );
};

export const InfoIcon = ({
  size = 16,
  className = defaultTailwindCSS,
}: IconProps) => {
  return <FiInfo size={size} className={className} />;
};

export const QuestionIcon = ({
  size = 16,
  className = defaultTailwindCSS,
}: IconProps) => {
  return <Question size={size} className={className} />;
};

export const BrainIcon = ({
  size = 16,
  className = defaultTailwindCSS,
}: IconProps) => {
  return <Brain size={size} className={className} />;
};

export const EditIcon = ({
  size = 16,
  className = defaultTailwindCSS,
}: IconProps) => {
  return <FiEdit2 size={size} className={className} />;
};

export const ThumbsDownIcon = ({
  size = 16,
  className = defaultTailwindCSS,
}: IconProps) => {
  return <FiThumbsDown size={size} className={className} />;
};

export const ChevronsUpIcon = ({
  size = 16,
  className = defaultTailwindCSS,
}: IconProps) => {
  return <FiChevronsUp size={size} className={className} />;
};

export const ChevronsDownIcon = ({
  size = 16,
  className = defaultTailwindCSS,
}: IconProps) => {
  return <FiChevronsDown size={size} className={className} />;
};

export const ChevronUpIcon = ({
  size = 16,
  className = defaultTailwindCSS,
}: IconProps) => {
  return <FiChevronUp size={size} className={className} />;
};

export const ChevronDownIcon = ({
  size = 16,
  className = defaultTailwindCSS,
}: IconProps) => {
  return <FiChevronDown size={size} className={className} />;
};

export const ChevronRightIcon = ({
  size = 16,
  className = defaultTailwindCSS,
}: IconProps) => {
  return <FiChevronRight size={size} className={className} />;
};

export const ChevronLeftIcon = ({
  size = 16,
  className = defaultTailwindCSS,
}: IconProps) => {
  return <FiChevronLeft size={size} className={className} />;
};

export const XIcon = ({
  size = 16,
  className = defaultTailwindCSS,
}: IconProps) => {
  return (
    <svg
      style={{ width: `${size}px`, height: `${size}px` }}
      className={`w-[${size}px] h-[${size}px] ` + className}
      xmlns="http://www.w3.org/2000/svg"
      width="200"
      height="200"
      viewBox="0 0 24 24"
    >
      <path
        fill="none"
        stroke="currentColor"
        strokeLinecap="round"
        strokeLinejoin="round"
        strokeWidth="2"
        d="M18 6L6 18M6 6l12 12"
      />
    </svg>
  );
};

export const UndoIcon = ({
  size = 16,
  className = defaultTailwindCSS,
}: IconProps) => {
  return (
    <svg
      style={{ width: `${size}px`, height: `${size}px` }}
      className={`w-[${size}px] h-[${size}px]` + className}
      xmlns="http://www.w3.org/2000/svg"
      width="200"
      height="200"
      viewBox="0 0 24 24"
    >
      <path
        fill="currentColor"
        fillRule="evenodd"
        d="M3.464 3.464C2 4.93 2 7.286 2 12c0 4.714 0 7.071 1.464 8.535C4.93 22 7.286 22 12 22c4.714 0 7.071 0 8.535-1.465C22 19.072 22 16.715 22 12c0-4.714 0-7.071-1.465-8.536C19.072 2 16.714 2 12 2S4.929 2 3.464 3.464Zm5.795 4.51A.75.75 0 1 0 8.24 6.872L5.99 8.949a.75.75 0 0 0 0 1.102l2.25 2.077a.75.75 0 1 0 1.018-1.102l-.84-.776h5.62c.699 0 1.168 0 1.526.036c.347.034.507.095.614.164c.148.096.275.223.37.371c.07.106.13.267.165.614c.035.358.036.827.036 1.526c0 .7 0 1.169-.036 1.527c-.035.346-.095.507-.164.614a1.25 1.25 0 0 1-.371.37c-.107.07-.267.13-.614.165c-.358.035-.827.036-1.526.036H9.5a.75.75 0 1 0 0 1.5h4.576c.652 0 1.196 0 1.637-.044c.462-.046.89-.145 1.28-.397c.327-.211.605-.49.816-.816c.252-.39.351-.818.397-1.28c.044-.441.044-.985.044-1.637v-.075c0-.652 0-1.196-.044-1.637c-.046-.462-.145-.891-.397-1.28a2.748 2.748 0 0 0-.816-.817c-.39-.251-.818-.35-1.28-.396c-.44-.044-.985-.044-1.637-.044H8.418l.84-.776Z"
        clipRule="evenodd"
      />
    </svg>
  );
};

export const BackIcon = ({
  size = 16,
  className = defaultTailwindCSS,
}: IconProps) => {
  return (
    <svg
      style={{ width: `${size}px`, height: `${size}px` }}
      className={`w-[${size}px] h-[${size}px]` + className}
      xmlns="http://www.w3.org/2000/svg"
      width="200"
      height="200"
      viewBox="0 0 24 24"
    >
      <g
        fill="none"
        stroke="currentColor"
        strokeLinecap="round"
        strokeLinejoin="round"
        strokeWidth="1.5"
      >
        <path d="M9.32 3.5L4.11 8.71a1.214 1.214 0 0 0 0 1.724l5.21 5.209" />
        <path d="M20.249 20.5v-7.286a3.643 3.643 0 0 0-3.643-3.643H3.759" />
      </g>
    </svg>
  );
};

export const MagnifyingIcon = ({
  size = 16,
  className = defaultTailwindCSS,
}: IconProps) => {
  return (
    <svg
      style={{ width: `${size}px`, height: `${size}px` }}
      className={`w-[${size}px] h-[${size}px] ` + className}
      xmlns="http://www.w3.org/2000/svg"
      width="200"
      height="200"
      viewBox="0 0 16 16"
    >
      <path
        fill="currentColor"
        fillRule="evenodd"
        d="M9.965 11.026a5 5 0 1 1 1.06-1.06l2.755 2.754a.75.75 0 1 1-1.06 1.06zM10.5 7a3.5 3.5 0 1 1-7 0a3.5 3.5 0 0 1 7 0"
        clipRule="evenodd"
      />
    </svg>
  );
};

export const ToggleDown = ({
  size = 16,
  className = defaultTailwindCSS,
}: IconProps) => {
  return (
    <svg
      style={{ width: `${size}px`, height: `${size}px` }}
      className={`w-[${size}px] h-[${size}px] ` + className}
      xmlns="http://www.w3.org/2000/svg"
      width="200"
      height="200"
      viewBox="0 0 16 16"
    >
      <path
        fill="currentColor"
        fillRule="evenodd"
        d="M4.22 6.22a.75.75 0 0 1 1.06 0L8 8.94l2.72-2.72a.75.75 0 1 1 1.06 1.06l-3.25 3.25a.75.75 0 0 1-1.06 0L4.22 7.28a.75.75 0 0 1 0-1.06"
        clipRule="evenodd"
      />
    </svg>
  );
};

export const ToggleUp = ({
  size = 16,
  className = defaultTailwindCSS,
}: IconProps) => {
  return (
    <svg
      style={{ width: `${size}px`, height: `${size}px` }}
      className={`w-[${size}px] h-[${size}px] ` + className}
      xmlns="http://www.w3.org/2000/svg"
      width="200"
      height="200"
      viewBox="0 0 16 16"
    >
      <path
        fill="currentColor"
        fillRule="evenodd"
        d="M11.78 9.78a.75.75 0 0 1-1.06 0L8 7.06L5.28 9.78a.75.75 0 0 1-1.06-1.06l3.25-3.25a.75.75 0 0 1 1.06 0l3.25 3.25a.75.75 0 0 1 0 1.06"
        clipRule="evenodd"
      />
    </svg>
  );
};

export const BroomIcon = ({
  size = 16,
  className = defaultTailwindCSS,
}: IconProps) => {
  return (
    <svg
      style={{ width: `${size}px`, height: `${size}px` }}
      className={`w-[${size}px] h-[${size}px]` + className}
      xmlns="http://www.w3.org/2000/svg"
      width="200"
      height="200"
      viewBox="0 0 24 24"
    >
      <path
        fill="currentColor"
        d="M18.221 19.643c.477-.903.942-1.937 1.24-2.98c.411-1.438.56-2.788.602-3.818l-1.552-1.552l-5.804-5.804l-1.552-1.552c-1.03.042-2.38.19-3.817.602c-1.045.298-2.078.763-2.981 1.24C2.1 6.97 1.427 9.71 2.497 11.807l.013.025l.7 1.15a23.338 23.338 0 0 0 7.808 7.809l1.15.699l.025.013c2.096 1.07 4.837.396 6.028-1.86Zm3.554-16.33a.77.77 0 0 0-1.088-1.088L19.012 3.9a4.877 4.877 0 0 0-5.718 0l1.109 1.109l4.588 4.588l1.109 1.109a4.877 4.877 0 0 0 0-5.718l1.675-1.675Z"
      />
    </svg>
  );
};

export const ChevronIcon = ({
  size = 16,
  className = defaultTailwindCSS,
}: IconProps) => {
  return (
    <svg
      style={{ width: `${size}px`, height: `${size}px` }}
      className={`w-[${size}px] h-[${size}px] ` + className}
      xmlns="http://www.w3.org/2000/svg"
      width="200"
      height="200"
      viewBox="0 0 24 24"
    >
      <path
        fill="currentColor"
        d="M15.25 2h-6.5A6.76 6.76 0 0 0 2 8.75v6.5A6.76 6.76 0 0 0 8.75 22h6.5A6.76 6.76 0 0 0 22 15.25v-6.5A6.76 6.76 0 0 0 15.25 2m-.23 10.77a2.109 2.109 0 0 1-.46.67l-3.68 3.68a1 1 0 0 1-1.41 0a1 1 0 0 1 0-1.41l3.68-3.68v-.12L9.5 8.3a1 1 0 1 1 1.4-1.43l3.67 3.59a2.069 2.069 0 0 1 .63 1.49a2.07 2.07 0 0 1-.18.82"
      />
    </svg>
  );
};

export const StarFeedback = ({
  size = 16,
  className = defaultTailwindCSS,
}: IconProps) => {
  return (
    <svg
      style={{ width: `${size}px`, height: `${size}px` }}
      className={`w-[${size}px] h-[${size}px] ` + className}
      xmlns="http://www.w3.org/2000/svg"
      width="200"
      height="200"
      viewBox="0 0 24 24"
    >
      <path
        fill="none"
        stroke="currentColor"
        strokeLinecap="round"
        strokeLinejoin="round"
        strokeWidth="1.5"
        d="m12.495 18.587l4.092 2.15a1.044 1.044 0 0 0 1.514-1.106l-.783-4.552a1.045 1.045 0 0 1 .303-.929l3.31-3.226a1.043 1.043 0 0 0-.575-1.785l-4.572-.657A1.044 1.044 0 0 1 15 7.907l-2.088-4.175a1.044 1.044 0 0 0-1.88 0L8.947 7.907a1.044 1.044 0 0 1-.783.575l-4.51.657a1.044 1.044 0 0 0-.584 1.785l3.309 3.226a1.044 1.044 0 0 1 .303.93l-.783 4.55a1.044 1.044 0 0 0 1.513 1.107l4.093-2.15a1.043 1.043 0 0 1 .991 0"
      />
    </svg>
  );
};

export const DislikeFeedback = ({
  size = 16,
  className = defaultTailwindCSS,
}: IconProps) => {
  return (
    <svg
      style={{ width: `${size}px`, height: `${size}px` }}
      className={`w-[${size}px] h-[${size}px] ` + className}
      xmlns="http://www.w3.org/2000/svg"
      width="200"
      height="200"
      viewBox="0 0 24 24"
    >
      <g
        fill="none"
        stroke="currentColor"
        strokeLinecap="round"
        strokeLinejoin="round"
        strokeWidth="1.5"
      >
        <path d="M5.75 2.75H4.568c-.98 0-1.775.795-1.775 1.776v8.284c0 .98.795 1.775 1.775 1.775h1.184c.98 0 1.775-.794 1.775-1.775V4.526c0-.98-.795-1.776-1.775-1.776" />
        <path d="m21.16 11.757l-1.42-7.101a2.368 2.368 0 0 0-2.367-1.906h-7.48a2.367 2.367 0 0 0-2.367 2.367v7.101a3.231 3.231 0 0 0 1.184 2.367l.982 5.918a.887.887 0 0 0 1.278.65l1.1-.543a3.551 3.551 0 0 0 1.87-4.048l-.496-1.965h5.396a2.368 2.368 0 0 0 2.32-2.84" />
      </g>
    </svg>
  );
};

export const LikeFeedback = ({
  size = 16,
  className = defaultTailwindCSS,
}: IconProps) => {
  return (
    <svg
      style={{ width: `${size}px`, height: `${size}px` }}
      className={`w-[${size}px] h-[${size}px] ` + className}
      xmlns="http://www.w3.org/2000/svg"
      width="200"
      height="200"
      viewBox="0 0 24 24"
    >
      <g
        fill="none"
        stroke="currentColor"
        strokeLinecap="round"
        strokeLinejoin="round"
        strokeWidth="1.5"
      >
        <path d="M5.75 9.415H4.568c-.98 0-1.775.794-1.775 1.775v8.284c0 .98.795 1.776 1.775 1.776h1.184c.98 0 1.775-.795 1.775-1.776V11.19c0-.98-.795-1.775-1.775-1.775" />
        <path d="m21.16 12.243l-1.42 7.101a2.367 2.367 0 0 1-2.367 1.906h-7.48a2.367 2.367 0 0 1-2.367-2.367v-7.101A3.231 3.231 0 0 1 8.71 9.415l.982-5.918a.888.888 0 0 1 1.278-.65l1.1.544a3.55 3.55 0 0 1 1.87 4.047l-.496 1.965h5.396a2.367 2.367 0 0 1 2.32 2.84" />
      </g>
    </svg>
  );
};

export const CheckmarkIcon = ({
  size = 16,
  className = defaultTailwindCSS,
}: IconProps) => {
  return (
    <svg
      style={{ width: `${size}px`, height: `${size}px` }}
      className={`w-[${size}px] h-[${size}px] ` + className}
      xmlns="http://www.w3.org/2000/svg"
      width="200"
      height="200"
      viewBox="0 0 24 24"
    >
      <path
        fill="none"
        stroke="currentColor"
        strokeLinecap="round"
        strokeLinejoin="round"
        strokeWidth="2"
        d="M20 6L9 17l-5-5"
      />
    </svg>
  );
};

export const ClipboardIcon = ({
  size = 16,
  className = defaultTailwindCSS,
}: IconProps) => {
  return <FiClipboard size={size} className={className} />;
};

export const AlertIcon = ({
  size = 16,
  className = defaultTailwindCSS,
}: IconProps) => {
  return <FiAlertCircle size={size} className={className} />;
};

export const TriangleAlertIcon = ({
  size = 16,
  className = defaultTailwindCSS,
}: IconProps) => {
  return <FiAlertTriangle size={size} className={className} />;
};

export const CopyIcon = ({
  size = 16,
  className = defaultTailwindCSS,
}: IconProps) => {
  return <FiCopy size={size} className={className} />;
};

export const CPUIcon = ({
  size = 16,
  className = defaultTailwindCSS,
}: IconProps) => {
  return <FiCpu size={size} className={className} />;
};
export const ChatIcon = ({
  size = 16,
  className = defaultTailwindCSS,
}: IconProps) => {
  return (
    <svg
      style={{ width: `${size}px`, height: `${size}px` }}
      className={`w-[${size}px] h-[${size}px] ` + className}
      fill="none"
      strokeLinecap="round"
      strokeLinejoin="round"
      strokeWidth="2"
      viewBox="0 0 24 24"
      stroke="currentColor"
    >
      <path d="M8 12h.01M12 12h.01M16 12h.01M21 12c0 4.418-4.03 8-9 8a9.863 9.863 0 01-4.255-.949L3 20l1.395-3.72C3.512 15.042 3 13.574 3 12c0-4.418 4.03-8 9-8s9 3.582 9 8z"></path>
    </svg>
  );
};

export const OnyxSparkleIcon = ({
  size = 16,
  className = defaultTailwindCSS,
}: IconProps) => {
  return (
    <svg
      width={size}
      height={size}
      viewBox={`0 0 16 16`}
      fill="none"
      xmlns="http://www.w3.org/2000/svg"
      className={`w-[${size}px] h-[${size}px] ` + className}
    >
      <path
        d="M4 2L8 4L12 2M12 14L8 12L4 14M2 12L4 7.99999L2 3.99999M14 3.99999L12 7.99999L14 12"
        stroke="currentColor"
        strokeWidth="1.5"
        strokeLinecap="round"
        strokeLinejoin="round"
      />
    </svg>
  );
};

export const SendIcon = ({
  size = 16,
  className = defaultTailwindCSS,
}: IconProps) => {
  return (
    <svg
      style={{ width: `${size}px`, height: `${size}px` }}
      className={`w-[${size}px] h-[${size}px] ` + className}
      xmlns="http://www.w3.org/2000/svg"
      width="200"
      height="200"
      viewBox="0 0 24 24"
    >
      <path
        fill="none"
        stroke="currentColor"
        strokeLinecap="round"
        strokeLinejoin="round"
        strokeWidth="2"
        d="M12 19V5m-7 7l7-7l7 7"
      />
    </svg>
  );
};

export const SearchIcon = ({
  size = 16,
  className = defaultTailwindCSS,
}: IconProps) => {
  return (
    <svg
      style={{ width: `${size}px`, height: `${size}px` }}
      className={`w-[${size}px] h-[${size}px] ` + className}
      fill="none"
      strokeLinecap="round"
      strokeLinejoin="round"
      strokeWidth="2"
      viewBox="0 0 24 24"
      stroke="currentColor"
    >
      <path d="M21 21l-6-6m2-5a7 7 0 11-14 0 7 7 0 0114 0z"></path>
    </svg>
  );
};

export const BellIcon = ({
  size = 16,
  className = defaultTailwindCSS,
}: IconProps) => {
  return (
    <svg
      style={{ width: `${size}px`, height: `${size}px` }}
      className={`w-[${size}px] h-[${size}px] ` + className}
      xmlns="http://www.w3.org/2000/svg"
      width="200"
      height="200"
      viewBox="0 0 24 24"
    >
      <path
        fill="currentColor"
        fillRule="evenodd"
        d="M12 1.25A7.75 7.75 0 0 0 4.25 9v.704a3.53 3.53 0 0 1-.593 1.958L2.51 13.385c-1.334 2-.316 4.718 2.003 5.35c.755.206 1.517.38 2.284.523l.002.005C7.567 21.315 9.622 22.75 12 22.75s4.433-1.435 5.202-3.487l.002-.005a28.472 28.472 0 0 0 2.284-.523c2.319-.632 3.337-3.35 2.003-5.35l-1.148-1.723a3.53 3.53 0 0 1-.593-1.958V9A7.75 7.75 0 0 0 12 1.25Zm3.376 18.287a28.46 28.46 0 0 1-6.753 0c.711 1.021 1.948 1.713 3.377 1.713c1.429 0 2.665-.692 3.376-1.713ZM5.75 9a6.25 6.25 0 1 1 12.5 0v.704c0 .993.294 1.964.845 2.79l1.148 1.723a2.02 2.02 0 0 1-1.15 3.071a26.96 26.96 0 0 1-14.187 0a2.021 2.021 0 0 1-1.15-3.07l1.15-1.724a5.03 5.03 0 0 0 .844-2.79V9Z"
        clipRule="evenodd"
      />
    </svg>
  );
};

export const LightSettingsIcon = ({
  size = 16,
  className = defaultTailwindCSS,
}: IconProps) => {
  return (
    <svg
      style={{ width: `${size}px`, height: `${size}px` }}
      className={`w-[${size}px] h-[${size}px] ` + className}
      xmlns="http://www.w3.org/2000/svg"
      width="200"
      height="200"
      viewBox="0 0 24 24"
    >
      <g
        fill="none"
        stroke="currentColor"
        strokeLinecap="round"
        strokeLinejoin="round"
        strokeWidth="1.5"
      >
        <path d="M12.132 15.404a3.364 3.364 0 1 0 0-6.728a3.364 3.364 0 0 0 0 6.728" />
        <path d="M20.983 15.094a9.43 9.43 0 0 1-1.802 3.1l-2.124-.482a7.245 7.245 0 0 1-2.801 1.56l-.574 2.079a9.462 9.462 0 0 1-1.63.149a9.117 9.117 0 0 1-2.032-.23l-.609-2.146a7.475 7.475 0 0 1-2.457-1.493l-2.1.54a9.357 9.357 0 0 1-1.837-3.33l1.55-1.722a7.186 7.186 0 0 1 .069-2.652L3.107 8.872a9.356 9.356 0 0 1 2.067-3.353l2.17.54A7.68 7.68 0 0 1 9.319 4.91l.574-2.124a8.886 8.886 0 0 1 2.17-.287c.585 0 1.17.054 1.745.16l.551 2.113c.83.269 1.608.68 2.296 1.217l2.182-.563a9.368 9.368 0 0 1 2.043 3.1l-1.48 1.607a7.405 7.405 0 0 1 .068 3.364z" />
      </g>
    </svg>
  );
};

export const EmailIcon = ({
  size = 24,
  className = defaultTailwindCSSBlue,
}: IconProps) => <FiMail size={size} className={className} />;

//  COMPANY LOGOS

export const LoopioIcon = ({
  size = 16,
  className = defaultTailwindCSS,
}: IconProps) => (
  <LogoIcon
    size={size}
    className={`${className} dark:invert`}
    src="/Loopio.png"
  />
);

export const NewIconTest = ({
  size = 16,
  className = defaultTailwindCSS,
}: IconProps) => (
  <LogoIcon size={size} className={className} src="/NewIconTest.svg" />
);

export const GitlabIcon = ({
  size = 16,
  className = defaultTailwindCSS,
}: IconProps) => (
  <LogoIcon size={size} className={className} src="/Gitlab.png" />
);

export const GithubIcon = ({
  size = 16,
  className = defaultTailwindCSS,
}: IconProps) => (
  <FaGithub size={size} className={cn(className, "text-black")} />
);

export const BitbucketIcon = ({
  size = 16,
  className = defaultTailwindCSS,
}: IconProps) => (
  <LogoIcon size={size} className={className} src={bitbucketIcon} />
);

export const GlobeIcon = ({
  size = 16,
  className = defaultTailwindCSSBlue,
}: IconProps) => {
  return <FiGlobe size={size} className={className} />;
};

export const GlobeIcon2 = ({
  size = 16,
  className = defaultTailwindCSS,
}: IconProps) => {
  return (
    <svg
      style={{ width: `${size}px`, height: `${size}px` }}
      className={`w-[${size}px] h-[${size}px] ` + className}
      xmlns="http://www.w3.org/2000/svg"
      viewBox="0 0 14 14"
    >
      <g stroke="#3B82F6" strokeLinecap="round" strokeLinejoin="round">
        <circle fill="transparent" cx="7" cy="7" r="6.5" />
        <path
          fill="transparent"
          d="M.5 7h13m-4 0A11.22 11.22 0 0 1 7 13.5A11.22 11.22 0 0 1 4.5 7A11.22 11.22 0 0 1 7 .5A11.22 11.22 0 0 1 9.5 7Z"
        />
      </g>
    </svg>
  );
};

export const GmailIcon = ({
  size = 16,
  className = defaultTailwindCSS,
}: IconProps) => (
  <LogoIcon size={size} className={className} src="/Gmail.png" />
);

export const GoogleDriveIcon = ({
  size = 16,
  className = defaultTailwindCSS,
}: IconProps) => (
  <LogoIcon size={size} className={className} src="/GoogleDrive.png" />
);

export const BookstackIcon = ({
  size = 16,
  className = defaultTailwindCSS,
}: IconProps) => {
  return <SiBookstack size={size} className={className} />;
};

export const OutlineIcon = ({
  size = 16,
  className = defaultTailwindCSS,
}: IconProps) => (
  <LogoIcon
    size={size + 4}
    className={`${className} -m-0.5`}
    src={outlinePNG}
  />
);

export const ConfluenceIcon = ({
  size = 16,
  className = defaultTailwindCSS,
}: IconProps) => (
  <LogoIcon
    size={size + 4}
    className={`${className} -m-0.5`}
    src={confluenceSVG}
  />
);

export const OCIStorageIcon = ({
  size = 16,
  className = defaultTailwindCSS,
}: IconProps) => (
  <LogoIcon
    size={size + 4}
    className={`${className} -m-0.5`}
    src={OCIStorageSVG}
  />
);

export const JiraIcon = ({
  size = 16,
  className = defaultTailwindCSS,
}: IconProps) => (
  <LogoIcon size={size + 4} className={`${className} -m-0.5`} src={jiraSVG} />
);

export const ZulipIcon = ({
  size = 16,
  className = defaultTailwindCSS,
}: IconProps) => <LogoIcon size={size} className={className} src={zulipIcon} />;

export const OpenAIIcon = ({
  size = 16,
  className = defaultTailwindCSS,
}: IconProps) => <LogoIcon size={size} className={className} src={openAISVG} />;

export const GeminiIcon = ({
  size = 16,
  className = defaultTailwindCSS,
}: IconProps) => <LogoIcon size={size} className={className} src={geminiSVG} />;

export const AmazonIcon = ({
  size = 16,
  className = defaultTailwindCSS,
}: IconProps) => <LogoIcon size={size} className={className} src={amazonSVG} />;

export const MetaIcon = ({
  size = 16,
  className = defaultTailwindCSS,
}: IconProps) => <LogoIcon size={size} className={className} src={metaSVG} />;

export const DeepseekIcon = ({
  size = 16,
  className = defaultTailwindCSS,
}: IconProps) => (
  <LogoIcon size={size} className={className} src={deepseekSVG} />
);

export const QwenIcon = ({
  size = 16,
  className = defaultTailwindCSS,
}: IconProps) => <LogoIcon size={size} className={className} src={qwenSVG} />;

export const MicrosoftIconSVG = ({
  size = 16,
  className = defaultTailwindCSS,
}: IconProps) => (
  <LogoIcon size={size} className={className} src={microsoftSVG} />
);

export const MistralIcon = ({
  size = 16,
  className = defaultTailwindCSS,
}: IconProps) => (
  <LogoIcon size={size} className={className} src={mistralSVG} />
);

export const VoyageIconSVG = ({
  size = 16,
  className = defaultTailwindCSS,
}: IconProps) => (
  <svg
    style={{ width: `${size}px`, height: `${size}px` }}
    className={`w-[${size}px] h-[${size}px] ` + className}
    xmlns="http://www.w3.org/2000/svg"
    viewBox="0 0 200 200"
    width="200"
    height="200"
  >
    <path
      d="M0 0 C18.56364691 14.8685395 31.52865476 35.60458591 34.68359375 59.39453125 C36.85790415 84.17093249 31.86661083 108.64738046 15.83569336 128.38696289 C-0.18749615 147.32766215 -21.13158775 159.50726579 -46 162 C-70.46026633 163.68595557 -94.53744209 157.16585411 -113.375 141.1875 C-131.5680983 125.12913912 -143.31327081 103.12304227 -145.16845703 78.79052734 C-146.52072106 52.74671426 -138.40787353 29.42123969 -121 10 C-120.39929688 9.30519531 -119.79859375 8.61039063 -119.1796875 7.89453125 C-88.7732111 -25.07872563 -34.66251161 -26.29920259 0 0 Z M-111 6 C-111.96292969 6.76441406 -112.92585938 7.52882813 -113.91796875 8.31640625 C-129.12066 21.0326872 -138.48510826 41.64930525 -141 61 C-142.57102569 86.19086606 -137.40498471 109.10013392 -120.54980469 128.68505859 C-106.05757815 144.84161953 -85.8110604 156.92053779 -63.68798828 158.12597656 C-39.72189393 158.83868932 -17.08757891 154.40601729 1.1875 137.6875 C3.15800523 135.82115685 5.07881363 133.91852176 7 132 C8.22396484 130.7934375 8.22396484 130.7934375 9.47265625 129.5625 C26.2681901 112.046746 31.70691205 89.639394 31.3125 66 C30.4579168 43.32505919 19.07700136 22.58412979 3 7 C-29.27431062 -21.68827611 -78.26536136 -21.67509486 -111 6 Z "
      fill="currentColor"
      transform="translate(155,29)"
    />
    <path
      d="M0 0 C2.62278901 2.33427271 3.96735488 4.64596813 5.4453125 7.81640625 C6.10080078 9.20956055 6.10080078 9.20956055 6.76953125 10.63085938 C7.21683594 11.59830078 7.66414063 12.56574219 8.125 13.5625 C8.58003906 14.53380859 9.03507812 15.50511719 9.50390625 16.50585938 C10.34430119 18.30011504 11.18198346 20.09564546 12.01611328 21.89282227 C12.65935931 23.27045415 13.32005367 24.64010734 14 26 C12.02 26 10.04 26 8 26 C6.515 22.535 6.515 22.535 5 19 C1.7 19 -1.6 19 -5 19 C-5.99 21.31 -6.98 23.62 -8 26 C-9.32 26 -10.64 26 -12 26 C-10.34176227 20.46347949 -7.92776074 15.38439485 -5.4375 10.1875 C-5.02564453 9.31673828 -4.61378906 8.44597656 -4.18945312 7.54882812 C-1.13502139 1.13502139 -1.13502139 1.13502139 0 0 Z M-1 8 C-3.2013866 11.80427492 -3.2013866 11.80427492 -4 16 C-1.69 16 0.62 16 3 16 C2.43260132 11.87026372 2.43260132 11.87026372 1 8 C0.34 8 -0.32 8 -1 8 Z "
      fill="currentColor"
      transform="translate(158,86)"
    />
    <path
      d="M0 0 C2.64453125 1.0234375 2.64453125 1.0234375 4.4453125 4.296875 C4.96971298 5.65633346 5.47294966 7.0241056 5.95703125 8.3984375 C6.22064453 9.08421875 6.48425781 9.77 6.75585938 10.4765625 C7.8687821 13.4482107 8.64453125 15.82826389 8.64453125 19.0234375 C9.30453125 19.0234375 9.96453125 19.0234375 10.64453125 19.0234375 C10.75667969 18.34925781 10.86882813 17.67507812 10.984375 16.98046875 C11.77373626 13.44469078 12.95952974 10.10400184 14.20703125 6.7109375 C14.44099609 6.06576172 14.67496094 5.42058594 14.91601562 4.75585938 C15.48900132 3.17722531 16.06632589 1.60016724 16.64453125 0.0234375 C17.96453125 0.0234375 19.28453125 0.0234375 20.64453125 0.0234375 C20.11164835 5.93359329 17.66052325 10.65458241 15.08203125 15.8984375 C14.65728516 16.77757813 14.23253906 17.65671875 13.79492188 18.5625 C12.75156566 20.71955106 11.70131241 22.87294038 10.64453125 25.0234375 C9.65453125 25.0234375 8.66453125 25.0234375 7.64453125 25.0234375 C6.36851794 22.52596727 5.09866954 20.02565814 3.83203125 17.5234375 C3.29739258 16.47929688 3.29739258 16.47929688 2.75195312 15.4140625 C0.37742917 10.70858383 -1.58321849 5.98797449 -3.35546875 1.0234375 C-2.35546875 0.0234375 -2.35546875 0.0234375 0 0 Z "
      fill="currentColor"
      transform="translate(23.35546875,86.9765625)"
    />
    <path
      d="M0 0 C4.56944444 2.13888889 4.56944444 2.13888889 6 5 C6.58094684 9.76376411 6.98189835 13.6696861 4.0625 17.625 C-0.08290736 19.4862033 -3.52913433 19.80184004 -8 19 C-11.18487773 17.20850628 -12.56721386 16.06753914 -13.9375 12.6875 C-14.04047475 8.25958558 -13.25966827 4.50191217 -10.375 1.0625 C-6.92547207 -0.48070986 -3.67744273 -0.55453501 0 0 Z M-7.66796875 3.21484375 C-9.3387892 5.45403713 -9.40271257 6.72874309 -9.375 9.5 C-9.38273437 10.2734375 -9.39046875 11.046875 -9.3984375 11.84375 C-8.90844456 14.49547648 -8.12507645 15.38331504 -6 17 C-3.17884512 17.42317323 -1.66049093 17.38718434 0.8125 15.9375 C2.65621741 12.92932949 2.30257262 10.44932782 2 7 C1.54910181 4.59436406 1.54910181 4.59436406 0 3 C-4.00690889 1.63330935 -4.00690889 1.63330935 -7.66796875 3.21484375 Z "
      fill="currentColor"
      transform="translate(58,93)"
    />
    <path
      d="M0 0 C0.91007812 0.00902344 1.82015625 0.01804687 2.7578125 0.02734375 C3.45648438 0.03894531 4.15515625 0.05054687 4.875 0.0625 C5.205 1.3825 5.535 2.7025 5.875 4.0625 C4.6375 3.815 3.4 3.5675 2.125 3.3125 C-1.0391959 2.93032359 -1.83705309 2.89394571 -4.6875 4.5625 C-6.71059726 8.08093001 -6.12332701 10.21181009 -5.125 14.0625 C-3.22744856 16.41223818 -3.22744856 16.41223818 0 16.1875 C0.94875 16.14625 1.8975 16.105 2.875 16.0625 C2.875 14.4125 2.875 12.7625 2.875 11.0625 C4.525 11.3925 6.175 11.7225 7.875 12.0625 C8.1875 14.375 8.1875 14.375 7.875 17.0625 C5.25185816 19.29988569 3.33979578 19.9932751 -0.0625 20.5 C-3.96030088 19.9431713 -6.06489651 18.49667323 -9.125 16.0625 C-11.6165904 12.3251144 -11.58293285 10.48918417 -11.125 6.0625 C-7.83836921 1.02299945 -5.86190884 -0.07515268 0 0 Z "
      fill="currentColor"
      transform="translate(113.125,92.9375)"
    />
    <path
      d="M0 0 C4.28705043 1.42901681 5.23208702 4.57025431 7.1875 8.375 C7.55552734 9.06078125 7.92355469 9.7465625 8.30273438 10.453125 C11 15.59744608 11 15.59744608 11 19 C9.35 19 7.7 19 6 19 C5.67 17.68 5.34 16.36 5 15 C2.03 14.67 -0.94 14.34 -4 14 C-4.33 15.65 -4.66 17.3 -5 19 C-5.99 19 -6.98 19 -8 19 C-7.38188466 14.44684052 -5.53234107 10.71540233 -3.4375 6.6875 C-2.9434668 5.71973633 -2.9434668 5.71973633 -2.43945312 4.73242188 C-1.63175745 3.15214772 -0.81662387 1.57567895 0 0 Z M0 6 C-0.33 7.65 -0.66 9.3 -1 11 C0.32 11 1.64 11 3 11 C2.34 9.35 1.68 7.7 1 6 C0.67 6 0.34 6 0 6 Z "
      fill="currentColor"
      transform="translate(90,93)"
    />
    <path
      d="M0 0 C3.63 0 7.26 0 11 0 C11 0.66 11 1.32 11 2 C8.69 2 6.38 2 4 2 C4 3.98 4 5.96 4 8 C5.98 8 7.96 8 10 8 C9.67 8.99 9.34 9.98 9 11 C7.68 11 6.36 11 5 11 C4.67 12.98 4.34 14.96 4 17 C7.465 16.505 7.465 16.505 11 16 C11 16.99 11 17.98 11 19 C7.37 19 3.74 19 0 19 C0 12.73 0 6.46 0 0 Z "
      fill="currentColor"
      transform="translate(124,93)"
    />
    <path
      d="M0 0 C2.25 -0.3125 2.25 -0.3125 5 0 C9 4.10810811 9 4.10810811 9 7 C9.78375 6.21625 10.5675 5.4325 11.375 4.625 C12.91666667 3.08333333 14.45833333 1.54166667 16 0 C16.99 0 17.98 0 19 0 C17.84356383 2.5056117 16.63134741 4.4803655 14.9375 6.6875 C12.52118995 10.81861073 12.20924288 14.29203528 12 19 C10.68 19 9.36 19 8 19 C8.00902344 18.443125 8.01804687 17.88625 8.02734375 17.3125 C7.78294047 11.0217722 5.92390505 8.0388994 1.49609375 3.62890625 C0 2 0 2 0 0 Z "
      fill="currentColor"
      transform="translate(64,93)"
    />
    <path
      d="M0 0 C1.32 0 2.64 0 4 0 C4 8.25 4 16.5 4 25 C2.68 25 1.36 25 0 25 C0 16.75 0 8.5 0 0 Z "
      fill="currentColor"
      transform="translate(173,87)"
    />
    <path
      d="M0 0 C0.66 0.33 1.32 0.66 2 1 C1.125 5.75 1.125 5.75 0 8 C1.093125 7.95875 2.18625 7.9175 3.3125 7.875 C7 8 7 8 10 10 C4.555 10.495 4.555 10.495 -1 11 C-1.99 13.31 -2.98 15.62 -4 18 C-5.32 18 -6.64 18 -8 18 C-6.65150163 13.64029169 -4.95092154 9.68658562 -2.875 5.625 C-2.33617187 4.56539063 -1.79734375 3.50578125 -1.2421875 2.4140625 C-0.83226562 1.61742188 -0.42234375 0.82078125 0 0 Z "
      fill="currentColor"
      transform="translate(154,94)"
    />
    <path
      d="M0 0 C0.66 0.33 1.32 0.66 2 1 C2 1.66 2 2.32 2 3 C1.34 3 0.68 3 0 3 C-0.05429959 4.74965358 -0.09292823 6.49979787 -0.125 8.25 C-0.14820313 9.22453125 -0.17140625 10.1990625 -0.1953125 11.203125 C0.00137219 14.0196498 0.55431084 15.60949036 2 18 C1.34 18.33 0.68 18.66 0 19 C-4.69653179 15.74855491 -4.69653179 15.74855491 -5.9375 12.6875 C-6.02161912 9.07037805 -5.30970069 6.36780178 -4 3 C-1.875 1.0625 -1.875 1.0625 0 0 Z "
      fill="currentColor"
      transform="translate(50,93)"
    />
    <path
      d="M0 0 C2.79192205 -0.05380578 5.5828141 -0.09357669 8.375 -0.125 C9.1690625 -0.14175781 9.963125 -0.15851563 10.78125 -0.17578125 C12.85492015 -0.19335473 14.92883241 -0.10335168 17 0 C17.66 0.66 18.32 1.32 19 2 C17 4 17 4 13.0859375 4.1953125 C11.51550649 4.18200376 9.94513779 4.15813602 8.375 4.125 C7.57320312 4.11597656 6.77140625 4.10695312 5.9453125 4.09765625 C3.96341477 4.07406223 1.98167019 4.03819065 0 4 C0 2.68 0 1.36 0 0 Z "
      fill="currentColor"
      transform="translate(92,187)"
    />
    <path
      d="M0 0 C0.99 0.33 1.98 0.66 3 1 C1.66666667 4.33333333 0.33333333 7.66666667 -1 11 C0.65 11 2.3 11 4 11 C4 11.33 4 11.66 4 12 C1.36 12.33 -1.28 12.66 -4 13 C-4.33 14.98 -4.66 16.96 -5 19 C-5.99 19 -6.98 19 -8 19 C-7.38188466 14.44684052 -5.53234107 10.71540233 -3.4375 6.6875 C-2.9434668 5.71973633 -2.9434668 5.71973633 -2.43945312 4.73242188 C-1.63175745 3.15214772 -0.81662387 1.57567895 0 0 Z "
      fill="currentColor"
      transform="translate(90,93)"
    />
    <path
      d="M0 0 C0.99 0 1.98 0 3 0 C2.43454163 3.95820859 1.19097652 6.6659053 -1 10 C-1.66 9.67 -2.32 9.34 -3 9 C-2.44271087 5.65626525 -1.64826111 2.96687001 0 0 Z "
      fill="currentColor"
      transform="translate(37,97)"
    />
    <path
      d="M0 0 C4.92127034 -0.16682272 8.50343896 -0.24828052 13 2 C9.60268371 4.09065618 6.95730595 4.42098999 3 4 C1.125 2.5625 1.125 2.5625 0 1 C0 0.67 0 0.34 0 0 Z "
      fill="currentColor"
      transform="translate(110,12)"
    />
    <path
      d="M0 0 C0 0.99 0 1.98 0 3 C-3.08888522 5.05925681 -3.70935927 5.2390374 -7.1875 5.125 C-9.0746875 5.063125 -9.0746875 5.063125 -11 5 C-10.67 4.34 -10.34 3.68 -10 3 C-7.96875 2.40234375 -7.96875 2.40234375 -5.5 1.9375 C-2.46226779 1.54135157 -2.46226779 1.54135157 0 0 Z "
      fill="currentColor"
      transform="translate(62,107)"
    />
    <path
      d="M0 0 C0.66 0.33 1.32 0.66 2 1 C1.25 5.75 1.25 5.75 -1 8 C-1.66 8 -2.32 8 -3 8 C-1.125 1.125 -1.125 1.125 0 0 Z "
      fill="currentColor"
      transform="translate(154,94)"
    />
    <path
      d="M0 0 C2.64 0 5.28 0 8 0 C8.33 1.32 8.66 2.64 9 4 C6.03 3.01 3.06 2.02 0 1 C0 0.67 0 0.34 0 0 Z "
      fill="currentColor"
      transform="translate(110,93)"
    />
    <path
      d="M0 0 C1.67542976 0.28604898 3.34385343 0.61781233 5 1 C4.67 2.32 4.34 3.64 4 5 C2.0625 4.6875 2.0625 4.6875 0 4 C-0.33 3.01 -0.66 2.02 -1 1 C-0.67 0.67 -0.34 0.34 0 0 Z "
      fill="currentColor"
      transform="translate(21,87)"
    />
  </svg>
);

export const GoogleIcon = ({
  size = 16,
  className = defaultTailwindCSS,
}: IconProps) => (
  <LogoIcon size={size} className={className} src={googleIcon} />
);

export const CohereIcon = ({
  size = 16,
  className = defaultTailwindCSS,
}: IconProps) => (
  <LogoIcon size={size} className={className} src={cohereIcon} />
);

export const GoogleStorageIcon = ({
  size = 16,
  className = defaultTailwindCSS,
}: IconProps) => (
  <LogoIcon
    size={size + 4}
    className={`${className} -m-0.5`}
    src={googleCloudStorageIcon}
  />
);

export const ProductboardIcon = ({
  size = 16,
  className = defaultTailwindCSS,
}: IconProps) => (
  <LogoIcon size={size} className={className} src="/Productboard.png" />
);

export const AzureIcon = ({
  size = 16,
  className = defaultTailwindCSS,
}: IconProps) => <LogoIcon size={size} className={className} src={azureIcon} />;

export const LinearIcon = ({
  size = 16,
  className = defaultTailwindCSS,
}: IconProps) => (
  <LogoIcon size={size} className={className} src={linearIcon} />
);

export const SlabIcon = ({
  size = 16,
  className = defaultTailwindCSS,
}: IconProps) => (
  <LogoIcon size={size} className={className} src="/SlabLogo.png" />
);

export const NotionIcon = ({
  size = 16,
  className = defaultTailwindCSS,
}: IconProps) => (
  <LogoIcon size={size} className={className} src="/Notion.png" />
);

export const GuruIcon = ({
  size = 16,
  className = defaultTailwindCSS,
}: IconProps) => <LogoIcon size={size} className={className} src={guruIcon} />;

export const SalesforceIcon = ({
  size = 16,
  className = defaultTailwindCSS,
}: IconProps) => (
  <LogoIcon size={size} className={className} src={salesforceIcon} />
);

export const R2Icon = ({
  size = 16,
  className = defaultTailwindCSS,
}: IconProps) => <LogoIcon size={size} className={className} src={r2Icon} />;

export const S3Icon = ({
  size = 16,
  className = defaultTailwindCSS,
}: IconProps) => <LogoIcon size={size} className={className} src={s3Icon} />;

export const SharepointIcon = ({
  size = 16,
  className = defaultTailwindCSS,
}: IconProps) => (
  <LogoIcon size={size} className={className} src={sharepointIcon} />
);

export const TeamsIcon = ({
  size = 16,
  className = defaultTailwindCSS,
}: IconProps) => <LogoIcon size={size} className={className} src={teamsIcon} />;

export const GongIcon = ({
  size = 16,
  className = defaultTailwindCSS,
}: IconProps) => <LogoIcon size={size} className={className} src={gongIcon} />;

export const HubSpotIcon = ({
  size = 16,
  className = defaultTailwindCSS,
}: IconProps) => (
  <LogoIcon size={size} className={className} src={hubSpotIcon} />
);

export const Document360Icon = ({
  size = 16,
  className = defaultTailwindCSS,
}: IconProps) => (
  <LogoIcon size={size} className={className} src={document360Icon} />
);

export const GoogleSitesIcon = ({
  size = 16,
  className = defaultTailwindCSS,
}: IconProps) => (
  <LogoIcon size={size} className={className} src={googleSitesIcon} />
);
export const ZendeskIcon = ({
  size = 16,
  className = defaultTailwindCSS,
}: IconProps) => (
  <div
    className="rounded-full overflow-visible dark:overflow-hidden flex items-center justify-center dark:bg-[#fff]/90"
    style={{ width: size, height: size }}
  >
    <LogoIcon
      size={
        typeof window !== "undefined" &&
        window.matchMedia("(prefers-color-scheme: dark)").matches
          ? size * 0.8
          : size
      }
      className={`${className}`}
      src={zendeskIcon}
    />
  </div>
);

export const DropboxIcon = ({
  size = 16,
  className = defaultTailwindCSS,
}: IconProps) => (
  <LogoIcon size={size} className={className} src={dropboxIcon} />
);

export const DiscourseIcon = ({
  size = 16,
  className = defaultTailwindCSS,
}: IconProps) => (
  <LogoIcon size={size} className={className} src={discourseIcon} />
);

export const AxeroIcon = ({
  size = 16,
  className = defaultTailwindCSS,
}: IconProps) => (
  <LogoIcon size={size} className={className} src="/Axero.jpeg" />
);

export const ClickupIcon = ({
  size = 16,
  className = defaultTailwindCSS,
}: IconProps) => (
  <LogoIcon size={size} className={className} src={clickupIcon} />
);

export const MediaWikiIcon = ({
  size = 16,
  className = defaultTailwindCSS,
}: IconProps) => (
  <LogoIcon size={size} className={className} src={mediawikiIcon} />
);

export const WikipediaIcon = ({
  size = 16,
  className = defaultTailwindCSS,
}: IconProps) => (
  <LogoIcon size={size} className={className} src={wikipediaIcon} />
);

export const XenforoIcon = ({
  size = 16,
  className = defaultTailwindCSS,
}: IconProps) => (
  <LogoIcon size={size} className={className} src={xenforoIcon} />
);

export const AsanaIcon = ({
  size = 16,
  className = defaultTailwindCSS,
}: IconProps) => <LogoIcon size={size} className={className} src={asanaIcon} />;

export const FreshdeskIcon = ({
  size = 16,
  className = defaultTailwindCSS,
}: IconProps) => (
  <LogoIcon size={size} className={className} src={freshdeskIcon} />
);

export const FirefliesIcon = ({
  size = 16,
  className = defaultTailwindCSS,
}: IconProps) => (
  <LogoIcon size={size} className={className} src={firefliesIcon} />
);

/* 
EE Icons
*/

export const BarChartIcon = ({
  size = 16,
  className = defaultTailwindCSS,
}: IconProps) => {
  return <FiBarChart2 size={size} className={className} />;
};

//  Admin Icons

export const NotebookIconSkeleton = ({
  size = 16,
  className = defaultTailwindCSS,
}: IconProps) => {
  return (
    <svg
      style={{ width: `${size}px`, height: `${size}px` }}
      className={`w-[${size}px] h-[${size}px] ` + className}
      xmlns="http://www.w3.org/2000/svg"
      width="200"
      height="200"
      viewBox="0 0 24 24"
    >
      <path
        fill="none"
        stroke="currentColor"
        strokeLinecap="round"
        strokeLinejoin="round"
        strokeWidth="1.5"
        d="M12 6.042A8.967 8.967 0 0 0 6 3.75c-1.052 0-2.062.18-3 .512v14.25A8.987 8.987 0 0 1 6 18c2.305 0 4.408.867 6 2.292m0-14.25a8.966 8.966 0 0 1 6-2.292c1.052 0 2.062.18 3 .512v14.25A8.987 8.987 0 0 0 18 18a8.967 8.967 0 0 0-6 2.292m0-14.25v14.25"
      />
    </svg>
  );
};

export const NotebookIcon = ({
  size = 16,
  className = defaultTailwindCSS,
}: IconProps) => {
  return (
    <svg
      style={{ width: `${size}px`, height: `${size}px` }}
      className={`w-[${size}px] h-[${size}px] ` + className}
      xmlns="http://www.w3.org/2000/svg"
      width="200"
      height="200"
      viewBox="0 0 24 24"
    >
      <path
        fill="currentColor"
        d="M11.25 4.533A9.707 9.707 0 0 0 6 3a9.735 9.735 0 0 0-3.25.555a.75.75 0 0 0-.5.707v14.25a.75.75 0 0 0 1 .707A8.237 8.237 0 0 1 6 18.75c1.995 0 3.823.707 5.25 1.886V4.533Zm1.5 16.103A8.214 8.214 0 0 1 18 18.75c.966 0 1.89.166 2.75.47a.75.75 0 0 0 1-.708V4.262a.75.75 0 0 0-.5-.707A9.735 9.735 0 0 0 18 3a9.707 9.707 0 0 0-5.25 1.533v16.103Z"
      />
    </svg>
  );
};

export const ConnectorIconSkeleton = ({
  size = 16,
  className = defaultTailwindCSS,
}: IconProps) => {
  return (
    <svg
      style={{ width: `${size}px`, height: `${size}px` }}
      className={`w-[${size}px] h-[${size}px] ` + className}
      xmlns="http://www.w3.org/2000/svg"
      width="200"
      height="200"
      viewBox="0 0 24 24"
    >
      <path
        fill="none"
        stroke="currentColor"
        strokeLinecap="round"
        strokeLinejoin="round"
        strokeWidth="1.5"
        d="M12 16.5V9.75m0 0l3 3m-3-3l-3 3M6.75 19.5a4.5 4.5 0 0 1-1.41-8.775a5.25 5.25 0 0 1 10.233-2.33a3 3 0 0 1 3.758 3.848A3.752 3.752 0 0 1 18 19.5H6.75Z"
      />
    </svg>
  );
};

export const ConnectorIcon = ({
  size = 16,
  className = defaultTailwindCSS,
}: IconProps) => {
  return (
    <svg
      style={{ width: `${size}px`, height: `${size}px` }}
      className={`w-[${size}px] h-[${size}px] ` + className}
      xmlns="http://www.w3.org/2000/svg"
      width="200"
      height="200"
      viewBox="0 0 16 16"
    >
      <path
        fill="currentColor"
        fillRule="evenodd"
        d="M4.5 13a3.5 3.5 0 0 1-1.41-6.705a3.5 3.5 0 0 1 6.63-2.171a2.5 2.5 0 0 1 3.197 3.018A3.001 3.001 0 0 1 12 13zm.72-5.03a.75.75 0 0 0 1.06 1.06l.97-.97v2.69a.75.75 0 0 0 1.5 0V8.06l.97.97a.75.75 0 1 0 1.06-1.06L8.53 5.72a.75.75 0 0 0-1.06 0z"
        clipRule="evenodd"
      />
    </svg>
  );
};

export const DocumentSetIcon = ({
  size = 16,
  className = defaultTailwindCSS,
}: IconProps) => {
  return (
    <svg
      style={{ width: `${size}px`, height: `${size}px` }}
      className={`w-[${size}px] h-[${size}px] ` + className}
      xmlns="http://www.w3.org/2000/svg"
      width="200"
      height="200"
      viewBox="0 0 24 24"
    >
      <path
        fill="currentColor"
        d="M22 9.885v7.7a3.85 3.85 0 0 1-2.373 3.542a3.8 3.8 0 0 1-1.467.288H5.83A3.82 3.82 0 0 1 2 17.585V6.425a3.82 3.82 0 0 1 3.83-3.84h3.08a3.87 3.87 0 0 1 3.2 1.71l.87 1.33a1 1 0 0 0 .36.32a.94.94 0 0 0 .47.12h4.35a3.79 3.79 0 0 1 2.71 1.11A3.85 3.85 0 0 1 22 9.885"
      />
    </svg>
  );
};

export const DocumentSetIconSkeleton = ({
  size = 16,
  className = defaultTailwindCSS,
}: IconProps) => {
  return (
    <svg
      style={{ width: `${size}px`, height: `${size}px` }}
      className={`w-[${size}px] h-[${size}px] ` + className}
      xmlns="http://www.w3.org/2000/svg"
      width="200"
      height="200"
      viewBox="0 0 24 24"
    >
      <path
        fill="none"
        stroke="currentColor"
        strokeLinecap="round"
        strokeLinejoin="round"
        strokeWidth="1.5"
        d="M21.25 9.883v7.698a3.083 3.083 0 0 1-3.083 3.083H5.833a3.083 3.083 0 0 1-3.083-3.083V6.419a3.083 3.083 0 0 1 3.083-3.083h3.084a3.083 3.083 0 0 1 2.57 1.377l.873 1.326a1.748 1.748 0 0 0 1.449.77h4.358a3.084 3.084 0 0 1 3.083 3.074"
      />
    </svg>
  );
};
export const BookmarkIconSkeleton = ({
  size = 16,
  className = defaultTailwindCSS,
}: IconProps) => {
  return (
    <svg
      style={{ width: `${size}px`, height: `${size}px` }}
      className={`w-[${size}px] h-[${size}px] ` + className}
      xmlns="http://www.w3.org/2000/svg"
      width="200"
      height="200"
      viewBox="0 0 24 24"
    >
      <path
        fill="none"
        stroke="currentColor"
        strokeLinecap="round"
        strokeLinejoin="round"
        strokeWidth="1.5"
        d="M17.593 3.322c1.1.128 1.907 1.077 1.907 2.185V21L12 17.25L4.5 21V5.507c0-1.108.806-2.057 1.907-2.185a48.507 48.507 0 0 1 11.186 0Z"
      />
    </svg>
  );
};
export const BookmarkIcon = ({
  size = 16,
  className = defaultTailwindCSS,
}: IconProps) => {
  return (
    <svg
      style={{ width: `${size}px`, height: `${size}px` }}
      className={`w-[${size}px] h-[${size}px] ` + className}
      xmlns="http://www.w3.org/2000/svg"
      width="200"
      height="200"
      viewBox="0 0 16 16"
    >
      <path
        fill="currentColor"
        d="M3.75 2a.75.75 0 0 0-.75.75v10.5a.75.75 0 0 0 1.28.53L8 10.06l3.72 3.72a.75.75 0 0 0 1.28-.53V2.75a.75.75 0 0 0-.75-.75z"
      />
    </svg>
  );
};

export const BookIcon = ({
  size = 16,
  className = defaultTailwindCSS,
}: IconProps) => {
  return (
    <svg
      style={{ width: `${size}px`, height: `${size}px` }}
      className={`w-[${size}px] h-[${size}px] ` + className}
      xmlns="http://www.w3.org/2000/svg"
      width="200"
      height="200"
      viewBox="0 0 20 20"
    >
      <path
        fill="currentColor"
        d="M10.75 16.82A7.462 7.462 0 0 1 15 15.5a7.5 7.5 0 0 1 2.046.282a.75.75 0 0 0 .954-.722v-11a.75.75 0 0 0-.546-.721A9.006 9.006 0 0 0 15 3a8.963 8.963 0 0 0-4.25 1.065V16.82ZM9.25 4.065A8.963 8.963 0 0 0 5 3a9 9 0 0 0-2.454.339A.75.75 0 0 0 2 4.06v11a.75.75 0 0 0 .954.721A7.506 7.506 0 0 1 5 15.5c1.579 0 3.042.487 4.25 1.32V4.065Z"
      />
    </svg>
  );
};

export const ZoomInIconSkeleton = ({
  size = 16,
  className = defaultTailwindCSS,
}: IconProps) => {
  return (
    <svg
      style={{ width: `${size}px`, height: `${size}px` }}
      className={`w-[${size}px] h-[${size}px] ` + className}
      xmlns="http://www.w3.org/2000/svg"
      width="200"
      height="200"
      viewBox="0 0 24 24"
    >
      <path
        fill="none"
        stroke="currentColor"
        strokeLinecap="round"
        strokeLinejoin="round"
        strokeWidth="1.5"
        d="M19.5 14.25v-2.625a3.375 3.375 0 0 0-3.375-3.375h-1.5A1.125 1.125 0 0 1 13.5 7.125v-1.5a3.375 3.375 0 0 0-3.375-3.375H8.25m5.231 13.481L15 17.25m-4.5-15H5.625c-.621 0-1.125.504-1.125 1.125v16.5c0 .621.504 1.125 1.125 1.125h12.75c.621 0 1.125-.504 1.125-1.125V11.25a9 9 0 0 0-9-9Zm3.75 11.625a2.625 2.625 0 1 1-5.25 0a2.625 2.625 0 0 1 5.25 0Z"
      />
    </svg>
  );
};

export const ZoomInIcon = ({
  size = 16,
  className = defaultTailwindCSS,
}: IconProps) => {
  return (
    <svg
      style={{ width: `${size}px`, height: `${size}px` }}
      className={`w-[${size}px] h-[${size}px] ` + className}
      xmlns="http://www.w3.org/2000/svg"
      width="200"
      height="200"
      viewBox="0 0 20 20"
    >
      <g fill="currentColor">
        <path d="M8 10a1.5 1.5 0 1 1 3 0a1.5 1.5 0 0 1-3 0Z" />
        <path
          fillRule="evenodd"
          d="M4.5 2A1.5 1.5 0 0 0 3 3.5v13A1.5 1.5 0 0 0 4.5 18h11a1.5 1.5 0 0 0 1.5-1.5V7.621a1.5 1.5 0 0 0-.44-1.06l-4.12-4.122A1.5 1.5 0 0 0 11.378 2H4.5Zm5 5a3 3 0 1 0 1.524 5.585l1.196 1.195a.75.75 0 1 0 1.06-1.06l-1.195-1.196A3 3 0 0 0 9.5 7Z"
          clipRule="evenodd"
        />
      </g>
    </svg>
  );
};

export const ThumbsUpIconSkeleton = ({
  size = 16,
  className = defaultTailwindCSS,
}: IconProps) => {
  return (
    <svg
      style={{ width: `${size}px`, height: `${size}px` }}
      className={`w-[${size}px] h-[${size}px] ` + className}
      xmlns="http://www.w3.org/2000/svg"
      width="200"
      height="200"
      viewBox="0 0 24 24"
    >
      <path
        fill="none"
        stroke="currentColor"
        strokeLinecap="round"
        strokeLinejoin="round"
        strokeWidth="1.5"
        d="M8.625 9.75a.375.375 0 1 1-.75 0a.375.375 0 0 1 .75 0Zm0 0H8.25m4.125 0a.375.375 0 1 1-.75 0a.375.375 0 0 1 .75 0Zm0 0H12m4.125 0a.375.375 0 1 1-.75 0a.375.375 0 0 1 .75 0Zm0 0h-.375m-13.5 3.01c0 1.6 1.123 2.994 2.707 3.227c1.087.16 2.185.283 3.293.369V21l4.184-4.183a1.14 1.14 0 0 1 .778-.332a48.294 48.294 0 0 0 5.83-.498c1.585-.233 2.708-1.626 2.708-3.228V6.741c0-1.602-1.123-2.995-2.707-3.228A48.394 48.394 0 0 0 12 3c-2.392 0-4.744.175-7.043.513C3.373 3.746 2.25 5.14 2.25 6.741v6.018Z"
      />
    </svg>
  );
};

export const FilledLikeIcon = ({
  size = 16,
  className = defaultTailwindCSS,
}: IconProps) => {
  return (
    <svg
      style={{ width: `${size}px`, height: `${size}px` }}
      className={`w-[${size}px] h-[${size}px] ` + className}
      xmlns="http://www.w3.org/2000/svg"
      width="200"
      height="200"
      viewBox="0 0 14 14"
    >
      <path
        fill="currentColor"
        fillRule="evenodd"
        d="M4.41 12.961a2.5 2.5 0 0 0 1.076.244h5.346a2.5 2.5 0 0 0 2.47-2.114l.626-4.003a2 2 0 0 0-1.976-2.31H8.67V2.422a1.625 1.625 0 0 0-3.044-.794l-2.077 3.71a1.5 1.5 0 0 0-.191.733v5.442a1.5 1.5 0 0 0 .854 1.354l.2.095Zm-3.366-7.44a.996.996 0 0 0-.997.996v5.112a.997.997 0 0 0 .997.997h.496a.5.5 0 0 0 .5-.5V6.02a.5.5 0 0 0-.5-.5h-.496Z"
        clipRule="evenodd"
      />
    </svg>
  );
};

export const StopGeneratingIcon = ({
  size = 16,
  className = defaultTailwindCSS,
}: IconProps) => {
  return (
    <svg
      style={{ width: `${size}px`, height: `${size}px` }}
      className={`w-[${size}px] h-[${size}px] ` + className}
      xmlns="http://www.w3.org/2000/svg"
      width="200"
      height="200"
      viewBox="0 0 14 14"
    >
      <path
        fill="currentColor"
        fillRule="evenodd"
        d="M1.5 0A1.5 1.5 0 0 0 0 1.5v11A1.5 1.5 0 0 0 1.5 14h11a1.5 1.5 0 0 0 1.5-1.5v-11A1.5 1.5 0 0 0 12.5 0z"
        clipRule="evenodd"
      />
    </svg>
  );
};

export const LikeFeedbackIcon = ({
  size = 16,
  className = defaultTailwindCSS,
}: IconProps) => {
  return (
    <svg
      style={{ width: `${size}px`, height: `${size}px` }}
      className={`w-[${size}px] h-[${size}px] ` + className}
      xmlns="http://www.w3.org/2000/svg"
      width="200"
      height="200"
      viewBox="0 0 24 24"
    >
      <g
        fill="none"
        stroke="currentColor"
        strokeLinecap="round"
        strokeLinejoin="round"
        strokeWidth="1.5"
      >
        <path d="M5.75 9.415H4.568c-.98 0-1.775.794-1.775 1.775v8.284c0 .98.795 1.776 1.775 1.776h1.184c.98 0 1.775-.795 1.775-1.776V11.19c0-.98-.795-1.775-1.775-1.775" />
        <path d="m21.16 12.243l-1.42 7.101a2.367 2.367 0 0 1-2.367 1.906h-7.48a2.367 2.367 0 0 1-2.367-2.367v-7.101A3.231 3.231 0 0 1 8.71 9.415l.982-5.918a.888.888 0 0 1 1.278-.65l1.1.544a3.55 3.55 0 0 1 1.87 4.047l-.496 1.965h5.396a2.367 2.367 0 0 1 2.32 2.84" />
      </g>
    </svg>
  );
};

export const CopyMessageIcon = ({
  size = 16,
  className = defaultTailwindCSS,
}: IconProps) => {
  return (
    <svg
      style={{ width: `${size}px`, height: `${size}px` }}
      className={`w-[${size}px] h-[${size}px] ` + className}
      xmlns="http://www.w3.org/2000/svg"
      width="200"
      height="200"
      viewBox="0 0 24 24"
    >
      <g
        fill="none"
        stroke="currentColor"
        strokeLinecap="round"
        strokeLinejoin="round"
        strokeWidth="1.5"
      >
        <path d="M18.327 7.286h-8.044a1.932 1.932 0 0 0-1.925 1.938v10.088c0 1.07.862 1.938 1.925 1.938h8.044a1.932 1.932 0 0 0 1.925-1.938V9.224c0-1.07-.862-1.938-1.925-1.938" />
        <path d="M15.642 7.286V4.688c0-.514-.203-1.007-.564-1.37a1.918 1.918 0 0 0-1.361-.568H5.673c-.51 0-1 .204-1.36.568a1.945 1.945 0 0 0-.565 1.37v10.088c0 .514.203 1.007.564 1.37c.361.364.85.568 1.361.568h2.685" />
      </g>
    </svg>
  );
};

export const DislikeFeedbackIcon = ({
  size = 16,
  className = defaultTailwindCSS,
}: IconProps) => {
  return (
    <svg
      style={{ width: `${size}px`, height: `${size}px` }}
      className={`w-[${size}px] h-[${size}px] ` + className}
      xmlns="http://www.w3.org/2000/svg"
      width="200"
      height="200"
      viewBox="0 0 24 24"
    >
      <g
        fill="none"
        stroke="currentColor"
        strokeLinecap="round"
        strokeLinejoin="round"
        strokeWidth="1.5"
      >
        <path d="M5.75 2.75H4.568c-.98 0-1.775.795-1.775 1.776v8.284c0 .98.795 1.775 1.775 1.775h1.184c.98 0 1.775-.794 1.775-1.775V4.526c0-.98-.795-1.776-1.775-1.776" />
        <path d="m21.16 11.757l-1.42-7.101a2.368 2.368 0 0 0-2.367-1.906h-7.48a2.367 2.367 0 0 0-2.367 2.367v7.101a3.231 3.231 0 0 0 1.184 2.367l.982 5.918a.887.887 0 0 0 1.278.65l1.1-.543a3.551 3.551 0 0 0 1.87-4.048l-.496-1.965h5.396a2.368 2.368 0 0 0 2.32-2.84" />
      </g>
    </svg>
  );
};

export const ThumbsUpIcon = ({
  size = 16,
  className = defaultTailwindCSS,
}: IconProps) => {
  return <FiThumbsUp size={size} className={className} />;
};

export const RobotIcon = ({
  size = 16,
  className = defaultTailwindCSS,
}: IconProps) => {
  return <FaRobot size={size} className={className} />;
};

export const SlackIconSkeleton = ({
  size = 16,
  className = defaultTailwindCSS,
}: IconProps) => {
  return (
    <svg
      style={{ width: `${size}px`, height: `${size}px` }}
      className={`w-[${size}px] h-[${size}px] ` + className}
      xmlns="http://www.w3.org/2000/svg"
      width="200"
      height="200"
      viewBox="0 0 14 14"
    >
      <g fill="none" stroke="currentColor">
        <path d="M5.5 2a.5.5 0 1 0 1 0a.5.5 0 1 0-1 0m6 4a.5.5 0 1 0 1 0a.5.5 0 1 0-1 0m-4 6a.5.5 0 1 0 1 0a.5.5 0 1 0-1 0m-6-4a.5.5 0 1 0 1 0a.5.5 0 1 0-1 0" />
        <path
          strokeLinecap="round"
          strokeLinejoin="round"
          d="M8.793 1.219v4.937m-3.59 1.692v4.937M1.215 5.207h4.937m1.692 3.59h4.937"
        />
      </g>
    </svg>
  );
};

export const SlackIcon = ({
  size = 16,
  className = defaultTailwindCSS,
}: IconProps) => {
  return (
    <svg
      style={{ width: `${size}px`, height: `${size}px` }}
      className={`w-[${size}px] h-[${size}px] ` + className}
      xmlns="http://www.w3.org/2000/svg"
      width="200"
      height="200"
      viewBox="0 0 24 24"
    >
      <path
        fill="currentColor"
        d="M16.923 16.52h-2.39a1.984 1.984 0 0 1-1.973-1.195a2.006 2.006 0 0 1 .47-2.263a1.99 1.99 0 0 1 1.502-.53h4.858a1.978 1.978 0 0 1 1.969 1.63a1.951 1.951 0 0 1-1.147 2.173a2.21 2.21 0 0 1-.876.174c-.8.022-1.601.01-2.413.01m-9.435.501v-2.477a2.003 2.003 0 0 1 .56-1.402a1.987 1.987 0 0 1 1.377-.608a1.942 1.942 0 0 1 1.393.522c.377.352.6.84.62 1.357c.043 1.738.043 3.477 0 5.215A1.94 1.94 0 0 1 10.805 21a1.922 1.922 0 0 1-1.423.495a1.954 1.954 0 0 1-1.359-.614a1.97 1.97 0 0 1-.535-1.395c-.01-.815 0-1.64 0-2.466m8.938-9.963v2.434a1.996 1.996 0 0 1-.524 1.5a1.98 1.98 0 0 1-2.242.469a1.981 1.981 0 0 1-1.078-1.165a1.996 1.996 0 0 1-.106-.804V4.46a1.963 1.963 0 0 1 .605-1.386a1.947 1.947 0 0 1 1.408-.537a1.962 1.962 0 0 1 1.383.602a1.979 1.979 0 0 1 .553 1.408c.011.836 0 1.673 0 2.51M6.97 11.511H4.545a1.962 1.962 0 0 1-1.393-.579a1.978 1.978 0 0 1-.427-2.155a1.978 1.978 0 0 1 1.066-1.07a1.97 1.97 0 0 1 .754-.15h4.923a1.962 1.962 0 0 1 1.392.579a1.98 1.98 0 0 1-1.392 3.375zm4.478-6.171v.902c0 .18-.06.261-.216.261H9.165A1.916 1.916 0 0 1 7.9 5.787a1.929 1.929 0 0 1-.4-1.402c.022-.492.227-.958.574-1.306a1.965 1.965 0 0 1 3.342 1.12c.032.38.032.487.032.832v.214zm-5.009 7.204c.06.813.06 1.63 0 2.444a1.902 1.902 0 0 1-.754 1.18a1.887 1.887 0 0 1-1.356.34a1.988 1.988 0 0 1-1.293-.627a2.003 2.003 0 0 1-.536-1.338a1.96 1.96 0 0 1 .497-1.346c.33-.369.786-.599 1.278-.643c.736-.065 1.471-.01 2.164-.01M17.443 11.5V9.329c.052-.509.299-.977.689-1.305c.39-.329.891-.492 1.399-.455c.522 0 1.023.208 1.392.579a1.981 1.981 0 0 1 0 2.796c-.37.371-.87.58-1.392.58c-.671 0-1.363-.022-2.088-.022m-4.967 6.072c.8-.055 1.603-.055 2.402 0c.488.09.92.367 1.208.773c.286.406.405.908.329 1.4a1.99 1.99 0 0 1-.67 1.264a1.98 1.98 0 0 1-1.343.485a1.922 1.922 0 0 1-1.314-.528a1.937 1.937 0 0 1-.6-1.287c-.044-.695-.012-1.401-.012-2.107"
      />
    </svg>
  );
};

export const ToolIconSkeleton = ({
  size = 16,
  className = defaultTailwindCSS,
}: IconProps) => {
  return (
    <svg
      style={{ width: `${size}px`, height: `${size}px` }}
      className={`w-[${size}px] h-[${size}px] ` + className}
      xmlns="http://www.w3.org/2000/svg"
      width="200"
      height="200"
      viewBox="0 0 24 24"
    >
      <g
        fill="none"
        stroke="currentColor"
        strokeLinecap="round"
        strokeLinejoin="round"
        strokeWidth="1.5"
      >
        <path d="M21.75 6.75a4.5 4.5 0 0 1-4.884 4.484c-1.076-.091-2.264.071-2.95.904l-7.152 8.684a2.548 2.548 0 1 1-3.586-3.586l8.684-7.152c.833-.686.995-1.874.904-2.95a4.5 4.5 0 0 1 6.336-4.486l-3.276 3.276a3.004 3.004 0 0 0 2.25 2.25l3.276-3.276c.256.565.398 1.192.398 1.852Z" />
        <path d="M4.867 19.125h.008v.008h-.008v-.008Z" />
      </g>
    </svg>
  );
};
export const ToolIcon = ({
  size = 16,
  className = defaultTailwindCSS,
}: IconProps) => {
  return (
    <svg
      style={{ width: `${size}px`, height: `${size}px` }}
      className={`w-[${size}px] h-[${size}px] ` + className}
      xmlns="http://www.w3.org/2000/svg"
      width="200"
      height="200"
      viewBox="0 0 24 24"
    >
      <path
        fill="currentColor"
        fillRule="evenodd"
        d="M12 6.75a5.25 5.25 0 0 1 6.775-5.025a.75.75 0 0 1 .313 1.248l-3.32 3.319a2.248 2.248 0 0 0 1.941 1.939l3.318-3.319a.75.75 0 0 1 1.248.313a5.25 5.25 0 0 1-5.472 6.756c-1.018-.086-1.87.1-2.309.634L7.344 21.3A3.298 3.298 0 1 1 2.7 16.657l8.684-7.151c.533-.44.72-1.291.634-2.309A5.342 5.342 0 0 1 12 6.75ZM4.117 19.125a.75.75 0 0 1 .75-.75h.008a.75.75 0 0 1 .75.75v.008a.75.75 0 0 1-.75.75h-.008a.75.75 0 0 1-.75-.75v-.008Z"
        clipRule="evenodd"
      />
    </svg>
  );
};

export const CpuIconSkeleton = ({
  size = 16,
  className = defaultTailwindCSS,
}: IconProps) => {
  return (
    <svg
      style={{ width: `${size}px`, height: `${size}px` }}
      className={`w-[${size}px] h-[${size}px] ` + className}
      xmlns="http://www.w3.org/2000/svg"
      width="200"
      height="200"
      viewBox="0 0 24 24"
    >
      <path
        fill="none"
        stroke="currentColor"
        strokeLinecap="round"
        strokeLinejoin="round"
        strokeWidth="1.5"
        d="M8.25 3v1.5M4.5 8.25H3m18 0h-1.5M4.5 12H3m18 0h-1.5m-15 3.75H3m18 0h-1.5M8.25 19.5V21M12 3v1.5m0 15V21m3.75-18v1.5m0 15V21m-9-1.5h10.5a2.25 2.25 0 0 0 2.25-2.25V6.75a2.25 2.25 0 0 0-2.25-2.25H6.75A2.25 2.25 0 0 0 4.5 6.75v10.5a2.25 2.25 0 0 0 2.25 2.25Zm.75-12h9v9h-9v-9Z"
      />
    </svg>
  );
};
export const CpuIcon = ({
  size = 16,
  className = defaultTailwindCSS,
}: IconProps) => {
  return (
    <svg
      style={{ width: `${size}px`, height: `${size}px` }}
      className={`w-[${size}px] h-[${size}px] ` + className}
      xmlns="http://www.w3.org/2000/svg"
      width="200"
      height="200"
      viewBox="0 0 24 24"
    >
      <g fill="currentColor">
        <path d="M16.5 7.5h-9v9h9v-9Z" />
        <path
          fillRule="evenodd"
          d="M8.25 2.25A.75.75 0 0 1 9 3v.75h2.25V3a.75.75 0 0 1 1.5 0v.75H15V3a.75.75 0 0 1 1.5 0v.75h.75a3 3 0 0 1 3 3v.75H21A.75.75 0 0 1 21 9h-.75v2.25H21a.75.75 0 0 1 0 1.5h-.75V15H21a.75.75 0 0 1 0 1.5h-.75v.75a3 3 0 0 1-3 3h-.75V21a.75.75 0 0 1-1.5 0v-.75h-2.25V21a.75.75 0 0 1-1.5 0v-.75H9V21a.75.75 0 0 1-1.5 0v-.75h-.75a3 3 0 0 1-3-3v-.75H3A.75.75 0 0 1 3 15h.75v-2.25H3a.75.75 0 0 1 0-1.5h.75V9H3a.75.75 0 0 1 0-1.5h.75v-.75a3 3 0 0 1 3-3h.75V3a.75.75 0 0 1 .75-.75ZM6 6.75A.75.75 0 0 1 6.75 6h10.5a.75.75 0 0 1 .75.75v10.5a.75.75 0 0 1-.75.75H6.75a.75.75 0 0 1-.75-.75V6.75Z"
          clipRule="evenodd"
        />
      </g>
    </svg>
  );
};

export const EmbeddingIconSkeleton = ({
  size = 16,
  className = defaultTailwindCSS,
}: IconProps) => {
  return (
    <svg
      style={{ width: `${size}px`, height: `${size}px` }}
      className={`w-[${size}px] h-[${size}px] ` + className}
      xmlns="http://www.w3.org/2000/svg"
      width="200"
      height="200"
      viewBox="0 0 24 24"
    >
      <path
        fill="none"
        stroke="currentColor"
        strokeLinecap="round"
        strokeLinejoin="round"
        strokeWidth="1.5"
        d="M9 17.25v1.007a3 3 0 0 1-.879 2.122L7.5 21h9l-.621-.621A3 3 0 0 1 15 18.257V17.25m6-12V15a2.25 2.25 0 0 1-2.25 2.25H5.25A2.25 2.25 0 0 1 3 15V5.25m18 0A2.25 2.25 0 0 0 18.75 3H5.25A2.25 2.25 0 0 0 3 5.25m18 0V12a2.25 2.25 0 0 1-2.25 2.25H5.25A2.25 2.25 0 0 1 3 12V5.25"
      />
    </svg>
  );
};

export const EmbeddingIcon = ({
  size = 16,
  className = defaultTailwindCSS,
}: IconProps) => {
  return (
    <svg
      style={{ width: `${size}px`, height: `${size}px` }}
      className={`w-[${size}px] h-[${size}px] ` + className}
      xmlns="http://www.w3.org/2000/svg"
      width="200"
      height="200"
      viewBox="0 0 24 24"
    >
      <path
        fill="currentColor"
        fillRule="evenodd"
        d="M2.25 5.25a3 3 0 0 1 3-3h13.5a3 3 0 0 1 3 3V15a3 3 0 0 1-3 3h-3v.257c0 .597.237 1.17.659 1.591l.621.622a.75.75 0 0 1-.53 1.28h-9a.75.75 0 0 1-.53-1.28l.621-.622a2.25 2.25 0 0 0 .659-1.59V18h-3a3 3 0 0 1-3-3V5.25Zm1.5 0v7.5a1.5 1.5 0 0 0 1.5 1.5h13.5a1.5 1.5 0 0 0 1.5-1.5v-7.5a1.5 1.5 0 0 0-1.5-1.5H5.25a1.5 1.5 0 0 0-1.5 1.5Z"
        clipRule="evenodd"
      />
    </svg>
  );
};

export const PackageIconSkeleton = ({
  size = 16,
  className = defaultTailwindCSS,
}: IconProps) => {
  return (
    <svg
      style={{ width: `${size}px`, height: `${size}px` }}
      className={`w-[${size}px] h-[${size}px] ` + className}
      xmlns="http://www.w3.org/2000/svg"
      width="200"
      height="200"
      viewBox="0 0 24 24"
    >
      <path
        fill="none"
        stroke="currentColor"
        strokeLinecap="round"
        strokeLinejoin="round"
        strokeWidth="1.5"
        d="m20.25 7.5l-.625 10.632a2.25 2.25 0 0 1-2.247 2.118H6.622a2.25 2.25 0 0 1-2.247-2.118L3.75 7.5M10 11.25h4M3.375 7.5h17.25c.621 0 1.125-.504 1.125-1.125v-1.5c0-.621-.504-1.125-1.125-1.125H3.375c-.621 0-1.125.504-1.125 1.125v1.5c0 .621.504 1.125 1.125 1.125Z"
      />
    </svg>
  );
};
export const PackageIcon = ({
  size = 16,
  className = defaultTailwindCSS,
}: IconProps) => {
  return (
    <svg
      style={{ width: `${size}px`, height: `${size}px` }}
      className={`w-[${size}px] h-[${size}px] ` + className}
      xmlns="http://www.w3.org/2000/svg"
      width="200"
      height="200"
      viewBox="0 0 20 20"
    >
      <g fill="currentColor">
        <path d="M2 3a1 1 0 0 0-1 1v1a1 1 0 0 0 1 1h16a1 1 0 0 0 1-1V4a1 1 0 0 0-1-1H2Z" />
        <path
          fillRule="evenodd"
          d="M2 7.5h16l-.811 7.71a2 2 0 0 1-1.99 1.79H4.802a2 2 0 0 1-1.99-1.79L2 7.5ZM7 11a1 1 0 0 1 1-1h4a1 1 0 1 1 0 2H8a1 1 0 0 1-1-1Z"
          clipRule="evenodd"
        />
      </g>
    </svg>
  );
};
export const UsersIconSkeleton = ({
  size = 16,
  className = defaultTailwindCSS,
}: IconProps) => {
  return (
    <svg
      style={{ width: `${size}px`, height: `${size}px` }}
      className={`w-[${size}px] h-[${size}px] ` + className}
      xmlns="http://www.w3.org/2000/svg"
      width="200"
      height="200"
      viewBox="0 0 24 24"
    >
      <g fill="none" stroke="currentColor" strokeWidth="1.5">
        <circle cx="12" cy="6" r="4" />
        <path
          strokeLinecap="round"
          d="M19.997 18c.003-.164.003-.331.003-.5c0-2.485-3.582-4.5-8-4.5s-8 2.015-8 4.5S4 22 12 22c2.231 0 3.84-.157 5-.437"
        />
      </g>
    </svg>
  );
};
export const UsersIcon = ({
  size = 16,
  className = defaultTailwindCSS,
}: IconProps) => {
  return (
    <svg
      style={{ width: `${size}px`, height: `${size}px` }}
      className={`w-[${size}px] h-[${size}px] ` + className}
      xmlns="http://www.w3.org/2000/svg"
      width="200"
      height="200"
      viewBox="0 0 16 16"
    >
      <path
        fill="currentColor"
        d="M8 8a3 3 0 1 0 0-6a3 3 0 0 0 0 6m4.735 6c.618 0 1.093-.561.872-1.139a6.002 6.002 0 0 0-11.215 0c-.22.578.254 1.139.872 1.139z"
      />
    </svg>
  );
  // return <FiUser size={size} className={className} />;
};

export const GroupsIconSkeleton = ({
  size = 16,
  className = defaultTailwindCSS,
}: IconProps) => {
  return (
    <svg
      style={{ width: `${size}px`, height: `${size}px` }}
      className={`w-[${size}px] h-[${size}px] ` + className}
      xmlns="http://www.w3.org/2000/svg"
      width="200"
      height="200"
      viewBox="0 0 24 24"
    >
      <g fill="none" stroke="currentColor" strokeWidth="1.5">
        <circle cx="9" cy="6" r="4" />
        <path strokeLinecap="round" d="M15 9a3 3 0 1 0 0-6" />
        <ellipse cx="9" cy="17" rx="7" ry="4" />
        <path
          strokeLinecap="round"
          d="M18 14c1.754.385 3 1.359 3 2.5c0 1.03-1.014 1.923-2.5 2.37"
        />
      </g>
    </svg>
  );
};
export const GroupsIcon = ({
  size = 16,
  className = defaultTailwindCSS,
}: IconProps) => {
  return (
    <svg
      style={{ width: `${size}px`, height: `${size}px` }}
      className={`w-[${size}px] h-[${size}px] ` + className}
      xmlns="http://www.w3.org/2000/svg"
      width="200"
      height="200"
      viewBox="0 0 16 16"
    >
      <path
        fill="currentColor"
        d="M8.5 4.5a2.5 2.5 0 1 1-5 0a2.5 2.5 0 0 1 5 0m2.4 7.506c.11.542-.348.994-.9.994H2c-.553 0-1.01-.452-.902-.994a5.002 5.002 0 0 1 9.803 0M14.002 12h-1.59a2.556 2.556 0 0 0-.04-.29a6.476 6.476 0 0 0-1.167-2.603a3.002 3.002 0 0 1 3.633 1.911c.18.522-.283.982-.836.982M12 8a2 2 0 1 0 0-4a2 2 0 0 0 0 4"
      />
    </svg>
  );
};
export const KeyIconSkeleton = ({
  size = 16,
  className = defaultTailwindCSS,
}: IconProps) => {
  return (
    <svg
      style={{ width: `${size}px`, height: `${size}px` }}
      className={`w-[${size}px] h-[${size}px] ` + className}
      xmlns="http://www.w3.org/2000/svg"
      width="200"
      height="200"
      viewBox="0 0 24 24"
    >
      <path
        fill="none"
        stroke="currentColor"
        strokeLinecap="round"
        strokeLinejoin="round"
        strokeWidth="1.5"
        d="M15.75 5.25a3 3 0 0 1 3 3m3 0a6 6 0 0 1-7.029 5.912c-.563-.097-1.159.026-1.563.43L10.5 17.25H8.25v2.25H6v2.25H2.25v-2.818c0-.597.237-1.17.659-1.591l6.499-6.499c.404-.404.527-1 .43-1.563A6 6 0 1 1 21.75 8.25Z"
      />
    </svg>
  );
};
export const KeyIcon = ({
  size = 16,
  className = defaultTailwindCSS,
}: IconProps) => {
  return (
    <svg
      style={{ width: `${size}px`, height: `${size}px` }}
      className={`w-[${size}px] h-[${size}px] ` + className}
      xmlns="http://www.w3.org/2000/svg"
      width="200"
      height="200"
      viewBox="0 0 20 20"
    >
      <path
        fill="currentColor"
        fillRule="evenodd"
        d="M8 7a5 5 0 1 1 3.61 4.804l-1.903 1.903A1 1 0 0 1 9 14H8v1a1 1 0 0 1-1 1H6v1a1 1 0 0 1-1 1H3a1 1 0 0 1-1-1v-2a1 1 0 0 1 .293-.707L8.196 8.39A5.002 5.002 0 0 1 8 7Zm5-3a.75.75 0 0 0 0 1.5A1.5 1.5 0 0 1 14.5 7A.75.75 0 0 0 16 7a3 3 0 0 0-3-3Z"
        clipRule="evenodd"
      />
    </svg>
  );
};
export const ShieldIconSkeleton = ({
  size = 16,
  className = defaultTailwindCSS,
}: IconProps) => {
  return (
    <svg
      style={{ width: `${size}px`, height: `${size}px` }}
      className={`w-[${size}px] h-[${size}px] ` + className}
      xmlns="http://www.w3.org/2000/svg"
      width="200"
      height="200"
      viewBox="0 0 24 24"
    >
      <path
        fill="none"
        stroke="currentColor"
        strokeLinecap="round"
        strokeLinejoin="round"
        strokeWidth="1.5"
        d="M9 12.75L11.25 15L15 9.75m-3-7.036A11.959 11.959 0 0 1 3.598 6A11.99 11.99 0 0 0 3 9.749c0 5.592 3.824 10.29 9 11.623c5.176-1.332 9-6.03 9-11.622c0-1.31-.21-2.571-.598-3.751h-.152c-3.196 0-6.1-1.248-8.25-3.285Z"
      />
    </svg>
  );
};
export const ShieldIcon = ({
  size = 16,
  className = defaultTailwindCSS,
}: IconProps) => {
  return (
    <svg
      style={{ width: `${size}px`, height: `${size}px` }}
      className={`w-[${size}px] h-[${size}px] ` + className}
      xmlns="http://www.w3.org/2000/svg"
      width="200"
      height="200"
      viewBox="0 0 16 16"
    >
      <path
        fill="currentColor"
        fillRule="evenodd"
        d="M8.5 1.709a.75.75 0 0 0-1 0a8.963 8.963 0 0 1-4.84 2.217a.75.75 0 0 0-.654.72a10.499 10.499 0 0 0 5.647 9.672a.75.75 0 0 0 .694-.001a10.499 10.499 0 0 0 5.647-9.672a.75.75 0 0 0-.654-.719A8.963 8.963 0 0 1 8.5 1.71m2.34 5.504a.75.75 0 0 0-1.18-.926L7.394 9.17l-1.156-.99a.75.75 0 1 0-.976 1.138l1.75 1.5a.75.75 0 0 0 1.078-.106z"
        clipRule="evenodd"
      />
    </svg>
  );
};
export const DatabaseIconSkeleton = ({
  size = 16,
  className = defaultTailwindCSS,
}: IconProps) => {
  return (
    <svg
      style={{ width: `${size}px`, height: `${size}px` }}
      className={`w-[${size}px] h-[${size}px] ` + className}
      xmlns="http://www.w3.org/2000/svg"
      width="200"
      height="200"
      viewBox="0 0 24 24"
    >
      <g fill="none" stroke="currentColor" strokeWidth="1.5">
        <path strokeLinecap="round" d="M4 18V6m16 0v12" />
        <path d="M12 10c4.418 0 8-1.79 8-4s-3.582-4-8-4s-8 1.79-8 4s3.582 4 8 4Zm8 2c0 2.21-3.582 4-8 4s-8-1.79-8-4m16 6c0 2.21-3.582 4-8 4s-8-1.79-8-4" />
      </g>
    </svg>
  );
};
export const DatabaseIcon = ({
  size = 16,
  className = defaultTailwindCSS,
}: IconProps) => {
  return (
    <svg
      style={{ width: `${size}px`, height: `${size}px` }}
      className={`w-[${size}px] h-[${size}px] ` + className}
      xmlns="http://www.w3.org/2000/svg"
      width="200"
      height="200"
      viewBox="0 0 14 14"
    >
      <path
        fill="currentColor"
        fillRule="evenodd"
        d="M.552 2.278c0-.155.077-.368.357-.63c.28-.262.722-.527 1.319-.762C3.418.416 5.105.112 7 .112c1.895 0 3.582.304 4.772.774c.597.235 1.038.5 1.32.762c.28.262.356.475.356.63c0 .155-.077.368-.357.63c-.28.261-.722.526-1.319.762c-1.19.47-2.877.774-4.772.774c-1.895 0-3.582-.304-4.772-.774c-.597-.236-1.038-.5-1.32-.763c-.28-.261-.356-.474-.356-.63Zm12.96 1.89a6.317 6.317 0 0 1-1.281.665c-1.37.54-3.22.86-5.231.86c-2.012 0-3.861-.32-5.231-.86a6.315 6.315 0 0 1-1.281-.666v3.178c.056.085.135.178.246.279c.29.263.745.53 1.36.766c1.224.471 2.959.776 4.906.776c1.947 0 3.682-.305 4.907-.776c.614-.237 1.069-.503 1.359-.766c.11-.101.19-.194.246-.28zM.488 11.208V8.993c.341.213.732.4 1.156.564c1.402.539 3.295.859 5.356.859c2.06 0 3.954-.32 5.356-.86a6.821 6.821 0 0 0 1.156-.563v2.216C13.512 12.749 10.597 14 7 14C3.403 14 .488 12.75.488 11.209Z"
        clipRule="evenodd"
      />
    </svg>
  );
};
export const SettingsIconSkeleton = ({
  size = 16,
  className = defaultTailwindCSS,
}: IconProps) => {
  return (
    <svg
      style={{ width: `${size}px`, height: `${size}px` }}
      className={`w-[${size}px] h-[${size}px] ` + className}
      xmlns="http://www.w3.org/2000/svg"
      width="200"
      height="200"
      viewBox="0 0 24 24"
    >
      <g fill="none" stroke="currentColor" strokeWidth="1.5">
        <path strokeLinecap="round" d="M4 18V6m16 0v12" />
        <path d="M12 10c4.418 0 8-1.79 8-4s-3.582-4-8-4s-8 1.79-8 4s3.582 4 8 4Zm8 2c0 2.21-3.582 4-8 4s-8-1.79-8-4m16 6c0 2.21-3.582 4-8 4s-8-1.79-8-4" />
      </g>
    </svg>
  );
};
export const SettingsIcon = ({
  size = 16,
  className = defaultTailwindCSS,
}: IconProps) => {
  return (
    <svg
      style={{ width: `${size}px`, height: `${size}px` }}
      className={`w-[${size}px] h-[${size}px] ` + className}
      xmlns="http://www.w3.org/2000/svg"
      width="200"
      height="200"
      viewBox="0 0 24 24"
    >
      <path
        fill="currentColor"
        d="m21.51 14.59l-1.25-1.32a7.878 7.878 0 0 0-.06-2.9l1.22-1.32a.76.76 0 0 0 .14-.79a10.257 10.257 0 0 0-2.2-3.35a.74.74 0 0 0-.72-.19l-1.84.47a8.48 8.48 0 0 0-1.83-1l-.45-1.72a.73.73 0 0 0-.59-.55a9.92 9.92 0 0 0-1.89-.17a9.36 9.36 0 0 0-2.35.31a.73.73 0 0 0-.53.53l-.48 1.77a8.23 8.23 0 0 0-1.52.88l-1.82-.45a.73.73 0 0 0-.72.21a10 10 0 0 0-2.23 3.62a.76.76 0 0 0 .16.77l1.26 1.31a8.85 8.85 0 0 0-.1 1.27c0 .3 0 .6.05.9l-1.31 1.46a.75.75 0 0 0-.16.73a10 10 0 0 0 2 3.59a.75.75 0 0 0 .76.24l1.72-.44a7.918 7.918 0 0 0 2 1.23l.5 1.79a.77.77 0 0 0 .56.53c.721.163 1.459.247 2.2.25c.59-.006 1.178-.063 1.76-.17a.75.75 0 0 0 .59-.53l.47-1.69a8.109 8.109 0 0 0 2.38-1.34l1.76.4a.74.74 0 0 0 .73-.24a10.118 10.118 0 0 0 2-3.34a.76.76 0 0 0-.21-.75m-9.39 1.27a3.81 3.81 0 1 1-.021-7.619a3.81 3.81 0 0 1 .02 7.62"
      />
    </svg>
  );
};

export const PaintingIconSkeleton = ({
  size = 16,
  className = defaultTailwindCSS,
}: IconProps) => {
  return (
    <svg
      style={{ width: `${size}px`, height: `${size}px` }}
      className={`w-[${size}px] h-[${size}px] ` + className}
      xmlns="http://www.w3.org/2000/svg"
      width="200"
      height="200"
      viewBox="0 0 14 14"
    >
      <g
        fill="none"
        stroke="currentColor"
        strokeLinecap="round"
        strokeLinejoin="round"
      >
        <path d="M1.5 12h11a1 1 0 0 0 1-1V3a1 1 0 0 0-1-1h-11a1 1 0 0 0-1 1v8a1 1 0 0 0 1 1" />
        <path d="M9.502 6.212a1.245 1.245 0 1 0 0-2.49a1.245 1.245 0 0 0 0 2.49M9.083 12a7.098 7.098 0 0 0-7.136-5.786A7.6 7.6 0 0 0 .5 6.349" />
        <path d="M13.5 8.94a7.716 7.716 0 0 0-5.506.225" />
      </g>
    </svg>
  );
};

export const ImageIcon = ({
  size = 16,
  className = defaultTailwindCSS,
}: IconProps) => {
  return (
    <svg
      style={{ width: `${size}px`, height: `${size}px` }}
      className={`w-[${size}px] h-[${size}px] ` + className}
      fill="none"
      viewBox="0 0 24 24"
      stroke="currentColor"
    >
      <path
        strokeLinecap="round"
        strokeLinejoin="round"
        strokeWidth="2"
        d="M4 16l4.586-4.586a2 2 0 012.828 0L16 16m-2-2l1.586-1.586a2 2 0 012.828 0L20 14m-6-6h.01M6 20h12a2 2 0 002-2V6a2 2 0 00-2-2H6a2 2 0 00-2 2v12a2 2 0 002 2z"
      />
    </svg>
  );
};

export const PaintingIcon = ({
  size = 16,
  className = defaultTailwindCSS,
}: IconProps) => {
  return (
    <svg
      style={{ width: `${size}px`, height: `${size}px` }}
      className={`w-[${size}px] h-[${size}px] ` + className}
      xmlns="http://www.w3.org/2000/svg"
      width="200"
      height="200"
      viewBox="0 0 36 36"
    >
      <path
        fill="currentColor"
        d="M32 4H4a2 2 0 0 0-2 2v24a2 2 0 0 0 2 2h28a2 2 0 0 0 2-2V6a2 2 0 0 0-2-2ZM8.92 8a3 3 0 1 1-3 3a3 3 0 0 1 3-3ZM6 27v-4.1l6-6.08a1 1 0 0 1 1.41 0L16 19.35L8.32 27Zm24 0H11.15l6.23-6.23l5.4-5.4a1 1 0 0 1 1.41 0L30 21.18Z"
      />
      <path fill="none" d="M0 0h36v36H0z" />
    </svg>
  );
};

export const StarIconSkeleton = ({
  size = 16,
  className = defaultTailwindCSS,
}: IconProps) => {
  return (
    <svg
      style={{ width: `${size}px`, height: `${size}px` }}
      className={`w-[${size}px] h-[${size}px] ` + className}
      xmlns="http://www.w3.org/2000/svg"
      width="200"
      height="200"
      viewBox="0 0 24 24"
    >
      <path
        fill="none"
        stroke="currentColor"
        strokeLinecap="round"
        strokeLinejoin="round"
        strokeWidth="1.5"
        d="m14.92 8.797l-.624 1.86a4.75 4.75 0 0 1-3.029 3.03l-1.882.626a.316.316 0 0 0 0 .601l1.882.626a4.744 4.744 0 0 1 3.005 3.007l.625 1.883a.317.317 0 0 0 .6 0l.649-1.86a4.749 4.749 0 0 1 3.005-3.007l1.881-.625a.316.316 0 0 0 0-.601l-1.858-.65a4.744 4.744 0 0 1-3.028-3.03l-.625-1.884a.317.317 0 0 0-.6.024M6.859 3.516l-.446 1.329A3.392 3.392 0 0 1 4.25 7.01l-1.345.446a.226.226 0 0 0 0 .43l1.345.447a3.388 3.388 0 0 1 2.146 2.148l.446 1.345a.226.226 0 0 0 .43 0l.462-1.328A3.392 3.392 0 0 1 9.88 8.35l1.345-.447a.226.226 0 0 0 0-.43L9.897 7.01a3.388 3.388 0 0 1-2.163-2.165l-.446-1.346a.226.226 0 0 0-.43.017"
      />
    </svg>
  );
};

export const SwapIcon = ({
  size = 16,
  className = defaultTailwindCSS,
}: IconProps) => {
  return (
    <svg
      style={{ width: `${size}px`, height: `${size}px` }}
      className={`w-[${size}px] h-[${size}px] ` + className}
      xmlns="http://www.w3.org/2000/svg"
      width="200"
      height="200"
      viewBox="0 0 24 24"
    >
      <g
        fill="none"
        stroke="currentColor"
        strokeLinecap="round"
        strokeLinejoin="round"
        strokeWidth="1.5"
      >
        <path d="M3.53 11.47v2.118a4.235 4.235 0 0 0 4.235 4.236H20.47M3.53 6.176h12.705a4.235 4.235 0 0 1 4.236 4.236v2.117" />
        <path d="m17.294 14.647l3.177 3.176L17.294 21M6.706 9.353L3.529 6.176L6.706 3" />
      </g>
    </svg>
  );
};

export const ClosedBookIcon = ({
  size = 16,
  className = defaultTailwindCSS,
}: IconProps) => {
  return (
    <svg
      style={{ width: `${size}px`, height: `${size}px` }}
      className={`w-[${size}px] h-[${size}px] ` + className}
      xmlns="http://www.w3.org/2000/svg"
      width="200"
      height="200"
      viewBox="0 0 14 14"
    >
      <path
        fill="none"
        stroke="currentColor"
        strokeLinecap="round"
        strokeLinejoin="round"
        d="M12.5 13.54H3a1.5 1.5 0 0 1 0-3h8.5a1 1 0 0 0 1-1v-8a1 1 0 0 0-1-1H3A1.5 1.5 0 0 0 1.5 2v10m10-1.46v3"
      />
    </svg>
  );
};

export const PinIcon = ({
  size = 16,
  className = defaultTailwindCSS,
}: IconProps) => {
  return (
    <svg
      style={{ width: `${size}px`, height: `${size}px` }}
      className={`w-[${size}px] h-[${size}px] ` + className}
      xmlns="http://www.w3.org/2000/svg"
      width="200"
      height="200"
      viewBox="0 0 24 24"
    >
      <path
        fill="none"
        stroke="currentColor"
        strokeLinecap="round"
        strokeLinejoin="round"
        strokeWidth="1.5"
        d="m17.942 6.076l2.442 2.442a1.22 1.22 0 0 1-.147 1.855l-1.757.232a1.697 1.697 0 0 0-.94.452c-.72.696-1.453 1.428-2.674 2.637c-.21.212-.358.478-.427.769l-.94 3.772a1.22 1.22 0 0 1-1.978.379l-3.04-3.052l-3.052-3.04a1.221 1.221 0 0 1 .379-1.978l3.747-.964a1.8 1.8 0 0 0 .77-.44c1.379-1.355 1.88-1.855 2.66-2.698c.233-.25.383-.565.428-.903l.232-1.783a1.221 1.221 0 0 1 1.856-.146zm-9.51 9.498L3.256 20.75"
      />
    </svg>
  );
};

export const TwoRightArrowIcons = ({
  size = 16,
  className = defaultTailwindCSS,
}: IconProps) => {
  return (
    <svg
      style={{ width: `${size}px`, height: `${size}px` }}
      className={`w-[${size}px] h-[${size}px] ` + className}
      xmlns="http://www.w3.org/2000/svg"
      width="200"
      height="200"
      viewBox="0 0 24 24"
    >
      <path
        fill="none"
        stroke="currentColor"
        strokeLinecap="round"
        strokeLinejoin="round"
        strokeWidth="1.5"
        d="m5.36 19l5.763-5.763a1.738 1.738 0 0 0 0-2.474L5.36 5m7 14l5.763-5.763a1.738 1.738 0 0 0 0-2.474L12.36 5"
      />
    </svg>
  );
};

export const PlusIcon = ({
  size = 16,
  className = defaultTailwindCSS,
}: IconProps) => {
  return (
    <svg
      style={{ width: `${size}px`, height: `${size}px` }}
      className={`w-[${size}px] h-[${size}px] ` + className}
      xmlns="http://www.w3.org/2000/svg"
      width="200"
      height="200"
      viewBox="0 0 16 16"
    >
      <path
        fill="currentColor"
        d="M8.75 3.75a.75.75 0 0 0-1.5 0v3.5h-3.5a.75.75 0 0 0 0 1.5h3.5v3.5a.75.75 0 0 0 1.5 0v-3.5h3.5a.75.75 0 0 0 0-1.5h-3.5z"
      />
    </svg>
  );
};

export const MinusIcon = ({
  size = 16,
  className = defaultTailwindCSS,
}: IconProps) => {
  return (
    <svg
      style={{ width: `${size}px`, height: `${size}px` }}
      className={`w-[${size}px] h-[${size}px] ` + className}
      xmlns="http://www.w3.org/2000/svg"
      width="200"
      height="200"
      viewBox="0 0 16 16"
    >
      <path
        fill="currentColor"
        d="M3.75 7.25a.75.75 0 0 0 0 1.5h8.5a.75.75 0 0 0 0-1.5z"
      />
    </svg>
  );
};

export const CameraIcon = ({
  size = 16,
  className = defaultTailwindCSS,
}: IconProps) => {
  return (
    <svg
      style={{ width: `${size}px`, height: `${size}px` }}
      className={`w-[${size}px] h-[${size}px] ` + className}
      xmlns="http://www.w3.org/2000/svg"
      width="200"
      height="200"
      viewBox="0 0 14 14"
    >
      <g
        fill="none"
        stroke="currentColor"
        strokeLinecap="round"
        strokeLinejoin="round"
      >
        <path d="M13.5 5a1 1 0 0 0-1-1h-2L9 2H5L3.5 4h-2a1 1 0 0 0-1 1v6a1 1 0 0 0 1 1h11a1 1 0 0 0 1-1z" />
        <path d="M7 9.75a2.25 2.25 0 1 0 0-4.5a2.25 2.25 0 0 0 0 4.5" />
      </g>
    </svg>
  );
};

export const MacIcon = ({
  size = 16,
  className = "my-auto flex flex-shrink-0 ",
}: IconProps) => {
  return (
    <svg
      style={{ width: `${size}px`, height: `${size}px` }}
      className={`w-[${size}px] h-[${size}px] ` + className}
      xmlns="http://www.w3.org/2000/svg"
      width="200"
      height="200"
      viewBox="0 0 24 24"
    >
      <path
        fill="currentColor"
        d="M6.5 4.5a2 2 0 0 1 2 2v2h-2a2 2 0 1 1 0-4Zm4 4v-2a4 4 0 1 0-4 4h2v3h-2a4 4 0 1 0 4 4v-2h3v2a4 4 0 1 0 4-4h-2v-3h2a4 4 0 1 0-4-4v2h-3Zm0 2h3v3h-3v-3Zm5-2v-2a2 2 0 1 1 2 2h-2Zm0 7h2a2 2 0 1 1-2 2v-2Zm-7 0v2a2 2 0 1 1-2-2h2Z"
      />
    </svg>
  );
};

export const DocumentIcon2 = ({
  size = 16,
  className = defaultTailwindCSS,
}: IconProps) => {
  return (
    <svg
      style={{ width: `${size}px`, height: `${size}px` }}
      className={`w-[${size}px] h-[${size}px] ` + className}
      xmlns="http://www.w3.org/2000/svg"
      width="200"
      height="200"
      viewBox="0 0 24 24"
    >
      <path
        fill="none"
        stroke="currentColor"
        strokeLinecap="round"
        strokeLinejoin="round"
        strokeWidth="1.5"
        d="M19.5 14.25v-2.625a3.375 3.375 0 0 0-3.375-3.375h-1.5A1.125 1.125 0 0 1 13.5 7.125v-1.5a3.375 3.375 0 0 0-3.375-3.375H8.25m0 12.75h7.5m-7.5 3H12M10.5 2.25H5.625c-.621 0-1.125.504-1.125 1.125v17.25c0 .621.504 1.125 1.125 1.125h12.75c.621 0 1.125-.504 1.125-1.125V11.25a9 9 0 0 0-9-9Z"
      />
    </svg>
  );
};

export const WindowsIcon = ({
  size = 16,
  className = "my-auto flex flex-shrink-0 ",
}: IconProps) => {
  return (
    <svg
      style={{ width: `${size}px`, height: `${size}px` }}
      className={`w-[${size}px] h-[${size}px] ` + className}
      xmlns="http://www.w3.org/2000/svg"
      viewBox="0 0 24 24"
      width="24"
      height="24"
    >
      <path
        fill="currentColor"
        d="M3 3h8v8H3V3zm10 0h8v8h-8V3zm-10 10h8v8H3v-8zm10 0h8v8h-8v-8z"
      />
    </svg>
  );
};

export const OpenIcon = ({
  size = 16,
  className = defaultTailwindCSS,
}: IconProps) => {
  return (
    <svg
      style={{ width: `${size}px`, height: `${size}px` }}
      className={`w-[${size}px] h-[${size}px] ` + className}
      xmlns="http://www.w3.org/2000/svg"
      width="200"
      height="200"
      viewBox="0 0 14 14"
    >
      <path
        fill="none"
        stroke="currentColor"
        strokeLinecap="round"
        strokeLinejoin="round"
        d="M7 13.5a9.26 9.26 0 0 0-5.61-2.95a1 1 0 0 1-.89-1V1.5A1 1 0 0 1 1.64.51A9.3 9.3 0 0 1 7 3.43zm0 0a9.26 9.26 0 0 1 5.61-2.95a1 1 0 0 0 .89-1V1.5a1 1 0 0 0-1.14-.99A9.3 9.3 0 0 0 7 3.43z"
      />
    </svg>
  );
};

export const DexpandTwoIcon = ({
  size = 16,
  className = defaultTailwindCSS,
}: IconProps) => {
  return (
    <svg
      style={{ width: `${size}px`, height: `${size}px` }}
      className={`w-[${size}px] h-[${size}px] ` + className}
      xmlns="http://www.w3.org/2000/svg"
      width="200"
      height="200"
      viewBox="0 0 14 14"
    >
      <path
        fill="none"
        stroke="currentColor"
        strokeLinecap="round"
        strokeLinejoin="round"
        d="m.5 13.5l5-5m-4 0h4v4m8-12l-5 5m4 0h-4v-4"
      />
    </svg>
  );
};

export const ExpandTwoIcon = ({
  size = 16,
  className = defaultTailwindCSS,
}: IconProps) => {
  return (
    <svg
      style={{ width: `${size}px`, height: `${size}px` }}
      className={`w-[${size}px] h-[${size}px] ` + className}
      xmlns="http://www.w3.org/2000/svg"
      width="200"
      height="200"
      viewBox="0 0 14 14"
    >
      <path
        fill="none"
        stroke="currentColor"
        strokeLinecap="round"
        strokeLinejoin="round"
        d="m8.5 5.5l5-5m-4 0h4v4m-8 4l-5 5m4 0h-4v-4"
      />
    </svg>
  );
};

export const DownloadCSVIcon = ({
  size = 16,
  className = defaultTailwindCSS,
}: IconProps) => {
  return (
    <svg
      style={{ width: `${size}px`, height: `${size}px` }}
      className={`w-[${size}px] h-[${size}px] ` + className}
      xmlns="http://www.w3.org/2000/svg"
      width="200"
      height="200"
      viewBox="0 0 14 14"
    >
      <path
        fill="none"
        stroke="currentColor"
        strokeLinecap="round"
        strokeLinejoin="round"
        d="M.5 10.5v1a2 2 0 0 0 2 2h9a2 2 0 0 0 2-2v-1M4 6l3 3.5L10 6M7 9.5v-9"
      />
    </svg>
  );
};

export const UserIcon = ({
  size = 16,
  className = defaultTailwindCSS,
}: IconProps) => {
  return (
    <svg
      style={{ width: `${size}px`, height: `${size}px` }}
      className={`w-[${size}px] h-[${size}px] ` + className}
      xmlns="http://www.w3.org/2000/svg"
      width="200"
      height="200"
      viewBox="0 0 24 24"
    >
      <path
        fill="none"
        stroke="currentColor"
        strokeLinecap="round"
        strokeLinejoin="round"
        strokeWidth="1.5"
        d="M19.618 21.25c0-3.602-4.016-6.53-7.618-6.53c-3.602 0-7.618 2.928-7.618 6.53M12 11.456a4.353 4.353 0 1 0 0-8.706a4.353 4.353 0 0 0 0 8.706"
      />
    </svg>
  );
};

export const EgnyteIcon = ({
  size = 16,
  className = defaultTailwindCSS,
}: IconProps) => {
  return <LogoIcon size={size} className={className} src={egnyteIcon} />;
};

export const AirtableIcon = ({
  size = 16,
  className = defaultTailwindCSS,
}: IconProps) => {
  return <LogoIcon size={size} className={className} src={airtableIcon} />;
};

export const GitbookIcon = ({
  size = 16,
  className = defaultTailwindCSS,
}: IconProps) => (
  <div className="flex items-center justify-center">
    <div className="dark:hidden">
      <LogoIcon size={size} className={className} src={gitbookDarkIcon} />
    </div>
    <div className="hidden dark:block">
      <LogoIcon size={size} className={className} src={gitbookLightIcon} />
    </div>
  </div>
);

export const HighspotIcon = ({
  size = 16,
  className = defaultTailwindCSS,
}: IconProps) => (
  <LogoIcon size={size} className={className} src={highspotIcon} />
);

export const IntercomIcon = ({
  size = 16,
  className = defaultTailwindCSS,
}: IconProps) => <LogoIcon size={size} className={className} src={intercomIcon} />;

/* 
EE Icons
*/

export const PinnedIcon = ({
  size = 16,
  className = defaultTailwindCSS,
}: IconProps) => {
  return (
    <svg
      style={{ width: `${size}px`, height: `${size}px` }}
      className={`w-[${size}px] h-[${size}px] ` + className}
      xmlns="http://www.w3.org/2000/svg"
      viewBox="0 0 14 14"
      fill="none"
    >
      <path
        d="M5.33165 8.74445L1 13M2.33282 5.46113L8.4591 11.4798L9.58999 10.3688L9.32809 7.88941L13 4.83L9.10152 1L5.98673 4.6074L3.46371 4.3501L2.33282 5.46113Z"
        stroke="currentColor"
        strokeWidth="1.2"
        strokeLinecap="round"
        strokeLinejoin="round"
      />
    </svg>
  );
};
export const OnyxLogoTypeIcon = ({
  size = 16,
  className = defaultTailwindCSS,
}: IconProps) => {
  const aspectRatio = 2640 / 733; // Calculate the aspect ratio of the original SVG
  const height = size / aspectRatio; // Calculate the height based on the aspect ratio

  return (
    <svg
      version="1.1"
      xmlns="http://www.w3.org/2000/svg"
      width={size}
      height={height}
      viewBox="0 0 2640 733"
      style={{ width: `${size}px`, height: `${height}px` }}
      className={`w-[${size}px] h-[${height}px] ` + className}
    >
      <path
        d="M0 0 C33.33 0 66.66 0 101 0 C116.0557783 38.21851415 116.0557783 38.21851415 122.9375 56 C123.73628808 58.06186447 124.53511763 60.12371288 125.33398438 62.18554688 C132.03825266 79.49433582 138.7196772 96.811945 145.40026855 114.12988281 C154.13201714 136.7646467 162.89604763 159.38677068 171.67333984 182.00390625 C175.22064578 191.14500491 178.76491946 200.28727941 182.30947876 209.42944336 C184.28953371 214.53634164 186.26977615 219.64316721 188.25 224.75 C189.04166757 226.79166632 189.83333424 228.83333298 190.625 230.875 C191.2128125 232.3909375 191.2128125 232.3909375 191.8125 233.9375 C193 237 194.1875 240.0625 195.375 243.125 C195.96267654 244.6405825 195.96267654 244.6405825 196.56222534 246.18678284 C197.35481547 248.23083697 198.14739765 250.27489418 198.93997192 252.31895447 C200.90494473 257.38661809 202.8700505 262.45423006 204.83544922 267.52172852 C208.56750336 277.14472477 212.29807286 286.76829035 216.02435303 296.39352417 C217.79675153 300.97152352 219.56985562 305.54924943 221.34301758 310.12695312 C222.19314439 312.32229107 223.04292035 314.51776492 223.89233398 316.71337891 C225.06537285 319.74545515 226.2395878 322.77707344 227.4140625 325.80859375 C227.93916916 327.16729836 227.93916916 327.16729836 228.47488403 328.55345154 C228.79464203 329.37813431 229.11440002 330.20281708 229.44384766 331.05249023 C229.72185211 331.77073471 229.99985657 332.48897919 230.2862854 333.22898865 C230.99698266 335.06102535 230.99698266 335.06102535 232 337 C246.56988259 292.81493181 261.13820056 248.62935087 275.6875 204.4375 C275.96156803 203.60505013 276.23563606 202.77260025 276.51800919 201.91492462 C279.01707729 194.32423703 281.51604488 186.73351636 284.01490784 179.14276123 C289.17792065 163.45917323 294.3418852 147.77589867 299.50601101 132.09267712 C302.59609693 122.70820373 305.68610876 113.32370595 308.77612305 103.93920898 C309.06425106 103.06415274 309.35237907 102.18909649 309.64923823 101.28752339 C311.15291036 96.72081077 312.65658203 92.154098 314.16025352 87.58738518 C316.88233858 79.32030053 319.60442781 71.05321725 322.32651675 62.78613389 C323.81240457 58.27343827 325.29829211 53.76074257 326.78417969 49.24804688 C327.37414551 47.45629883 327.96411133 45.66455078 328.55407715 43.87280273 C328.84746979 42.98175842 329.14086243 42.09071411 329.44314575 41.17266846 C333.96209717 27.44844564 338.48104858 13.72422282 343 0 C367.99937294 -0.58538238 392.99771191 -1.02550978 418.00257015 -1.2953043 C429.6146466 -1.42393963 441.22245313 -1.59910139 452.83178711 -1.88598633 C462.95725523 -2.13608217 473.07963139 -2.29665662 483.20810229 -2.35221237 C488.56749218 -2.38467268 493.91804247 -2.46022203 499.27458 -2.64325142 C532.79129476 -3.74490236 532.79129476 -3.74490236 540.42525101 2.4351387 C546.11597516 7.94072522 549.54345055 14.7896396 552.64213753 22.00372505 C554.56104941 26.23801807 557.12001289 29.84116876 559.875 33.5625 C560.74382604 34.81477537 561.60901068 36.06959387 562.46875 37.328125 C563.09330078 38.23401367 563.09330078 38.23401367 563.73046875 39.15820312 C565.94759045 42.37473507 568.16143251 45.59352145 570.375 48.8125 C571.04861572 49.79198608 571.04861572 49.79198608 571.73583984 50.79125977 C575.88812976 56.8318215 580.02612448 62.88212951 584.16357422 68.93286133 C587.60197218 73.96013108 591.04732974 78.98252305 594.5 84 C598.50958746 89.82679816 602.50756794 95.66143452 606.5 101.5 C618.66861604 119.30630862 618.66861604 119.30630862 631 137 C633.93322556 134.22886427 636.18623177 131.43481587 638.37109375 128.046875 C639.0165918 127.05220215 639.66208984 126.0575293 640.32714844 125.03271484 C641.37177246 123.407771 641.37177246 123.407771 642.4375 121.75 C643.18594341 120.594188 643.93498196 119.43876119 644.68457031 118.28369141 C645.87691047 116.4461905 647.06885448 114.60844385 648.25906372 112.76956177 C652.45578077 106.28625376 656.69365977 99.83021026 660.93508911 93.37609863 C662.7114261 90.67277816 664.48642899 87.96858282 666.26145935 85.2644043 C667.61103107 83.20841458 668.96077303 81.15253671 670.31054688 79.09667969 C672.96271903 75.05695522 675.61427434 71.01682617 678.265625 66.9765625 C678.69839752 66.31709122 679.13117004 65.65761993 679.57705688 64.97816467 C681.74925116 61.66806158 683.92132765 58.35788126 686.09326172 55.04760742 C690.15895391 48.85129621 694.22565727 42.65565607 698.29595947 36.46237183 C700.1986006 33.5672177 702.10066371 30.67168405 704.00268555 27.77612305 C704.90132401 26.4084212 705.80023926 25.04090117 706.69946289 23.67358398 C707.95401163 21.76593684 709.20756431 19.8576384 710.4609375 17.94921875 C711.55293981 16.28790204 712.64697455 14.62713955 713.79142761 13.00151062 C715.12629684 10.93344915 715.12629684 10.93344915 716.04707336 8.15730286 C717.64187545 4.52163394 718.9067278 2.5270255 722 0 C729.20177109 -2.08840248 737.15310869 -1.27358726 744.55859375 -1.07421875 C746.79057478 -1.05369084 749.02260553 -1.0380382 751.25465393 -1.02705383 C757.11679012 -0.98514255 762.97590648 -0.87717399 768.83685303 -0.75531006 C774.82246038 -0.64258465 780.808558 -0.59250224 786.79492188 -0.53710938 C798.53127155 -0.41929536 810.26538425 -0.23167118 822 0 C820.553704 3.75941534 818.91642122 6.80235597 816.5859375 10.09765625 C815.91151611 11.05768555 815.23709473 12.01771484 814.54223633 13.00683594 C813.82704834 14.01520508 813.11186035 15.02357422 812.375 16.0625 C810.9067251 18.15176282 809.43926664 20.24159965 807.97265625 22.33203125 C807.27543457 23.32412598 806.57821289 24.3162207 805.85986328 25.33837891 C803.18180282 29.17090911 800.59870181 33.0586811 798.0234375 36.9609375 C795.36316557 40.95648105 792.65120576 44.91561926 789.9375 48.875 C789.38537842 49.6805835 788.83325684 50.48616699 788.2644043 51.31616211 C787.41616089 52.55378296 787.41616089 52.55378296 786.55078125 53.81640625 C782.9003326 59.14263677 779.26155213 64.47677492 775.625 69.8125 C774.68829468 71.18668091 774.68829468 71.18668091 773.73266602 72.58862305 C771.82164232 75.39232337 769.91079192 78.19614172 768 81 C760.31372146 92.27869313 752.62415374 103.55504107 744.91357422 114.81713867 C740.76838789 120.87310547 736.63288078 126.93563003 732.5 133 C727.8399646 139.83788867 723.17469524 146.67212488 718.5 153.5 C713.24267506 161.1793747 707.99177778 168.86311662 702.75732422 176.55810547 C699.43988066 181.43315548 696.10700963 186.29662341 692.75 191.14453125 C691.71431885 192.64632935 691.71431885 192.64632935 690.65771484 194.1784668 C689.32948516 196.10380959 687.99666621 198.02599664 686.65869141 199.94458008 C686.06233887 200.81107178 685.46598633 201.67756348 684.8515625 202.5703125 C684.05999756 203.71137451 684.05999756 203.71137451 683.25244141 204.87548828 C681.95654959 207.07370477 681.15461584 208.44868613 681 211 C682.21715668 213.50960961 682.21715668 213.50960961 684.16796875 216.109375 C684.91224121 217.17607422 685.65651367 218.24277344 686.42333984 219.34179688 C686.83807556 219.92791748 687.25281128 220.51403809 687.68011475 221.11791992 C690.08556959 224.54795949 692.40329624 228.03742521 694.73828125 231.515625 C695.80171139 233.09175087 696.86569251 234.66750512 697.93017578 236.24291992 C698.48030334 237.05731537 699.03043091 237.87171082 699.597229 238.71078491 C700.44628815 239.96769638 700.44628815 239.96769638 701.3125 241.25 C702.50508189 243.01600738 703.69762671 244.78203979 704.89013672 246.5480957 C707.36330739 250.21070426 709.83663631 253.87320589 712.31005859 257.53564453 C715.83911575 262.76143727 719.36703433 267.98799773 722.89453125 273.21484375 C734.27251271 290.07392081 745.65406902 306.93057002 757.0425415 323.78256226 C765.76190859 336.68512283 774.4756335 349.59148371 783.18685913 362.49954224 C789.4720778 371.81275642 795.75900144 381.1248105 802.05078125 390.43359375 C802.62283295 391.2799942 803.19488464 392.12639465 803.78427124 392.9984436 C806.50812915 397.0285268 809.23231545 401.0583874 811.95703125 405.08789062 C813.83882414 407.87084107 815.7184406 410.65523891 817.59619141 413.44091797 C819.06398292 415.61794403 820.54021307 417.78797899 822.02490234 419.95361328 C822.57742676 420.76427246 823.12995117 421.57493164 823.69921875 422.41015625 C824.15514404 423.07281494 824.61106934 423.73547363 825.08081055 424.41821289 C826 426 826 426 826 428 C812.7186023 428.55849244 799.44003393 428.98365536 786.14924622 429.24349213 C779.97546122 429.36828224 773.80975625 429.5371114 767.640625 429.81054688 C724.95337975 431.65373323 724.95337975 431.65373323 716.75460434 424.41446114 C712.04037734 419.35447539 709.3798801 413.28122189 707.07299805 406.84484863 C705.66007111 403.09874371 703.78648606 400.42885338 701.359375 397.2578125 C700.75101807 396.39043457 700.14266113 395.52305664 699.51586914 394.62939453 C698.93313232 393.80294434 698.35039551 392.97649414 697.75 392.125 C692.61911083 384.79623086 687.57133526 377.42388622 682.63208008 369.96484375 C678.44807504 363.6523053 674.20014438 357.38466408 669.9375 351.125 C669.22142578 350.073125 668.50535156 349.02125 667.76757812 347.9375 C666.27717369 345.74859181 664.78664067 343.55977184 663.29589844 341.37109375 C650.09138869 321.98362059 636.97651467 302.54099407 624 283 C620.63667007 286.25172952 618.2102807 289.63210501 615.8125 293.625 C611.27686126 301.02497708 606.57303832 308.30539272 601.8125 315.5625 C601.07558406 316.68651154 600.33868638 317.81053504 599.60180664 318.93457031 C598.4901004 320.62998761 597.37820842 322.32528213 596.2658844 324.02029419 C592.58359576 329.63180255 588.91534424 335.25241454 585.25 340.875 C584.63568115 341.81714355 584.0213623 342.75928711 583.38842773 343.72998047 C577.781703 352.33079027 572.18575556 360.93858921 566.59277344 369.54833984 C564.98145814 372.02854037 563.36971782 374.50846414 561.7578125 376.98828125 C561.22019287 377.81537598 560.68257324 378.6424707 560.12866211 379.49462891 C559.04623436 381.15972763 557.96371539 382.82476707 556.88110352 384.48974609 C554.13288848 388.7166856 551.38679308 392.94497671 548.64453125 397.17578125 C543.54752725 405.03601526 538.4393602 412.88782053 533.25 420.6875 C532.83145752 421.31760986 532.41291504 421.94771973 531.98168945 422.59692383 C529.12379488 426.87620512 529.12379488 426.87620512 528 428 C524.8949275 428.09533653 521.81213542 428.12551126 518.70678711 428.11352539 C517.73128403 428.11367142 516.75578094 428.11381744 515.75071716 428.1139679 C512.50957047 428.11326833 509.26848046 428.10547391 506.02734375 428.09765625 C503.78674857 428.09579222 501.54615298 428.09436825 499.30555725 428.09336853 C493.3954049 428.08954213 487.48527695 428.0797108 481.57513428 428.06866455 C475.54944183 428.05845306 469.52374547 428.05387147 463.49804688 428.04882812 C451.66535384 428.03808864 439.83267894 428.02101076 428 428 C429.38759602 424.40646837 430.89676703 421.46843574 433.1328125 418.32421875 C433.76622559 417.42566162 434.39963867 416.52710449 435.05224609 415.60131836 C435.73625488 414.6397583 436.42026367 413.67819824 437.125 412.6875 C442.99768374 404.34860964 448.74795589 395.9440765 454.375 387.4375 C459.22154648 380.12019918 464.15866216 372.91643864 469.3125 365.8125 C473.01095468 360.63466345 476.4858559 355.30363446 480 350 C484.97233364 342.4956293 490.02639754 335.09874934 495.3125 327.8125 C499.01095468 322.63466345 502.4858559 317.30363446 506 312 C510.97233364 304.4956293 516.02639754 297.09874934 521.3125 289.8125 C525.01095468 284.63466345 528.4858559 279.30363446 532 274 C536.96973115 266.49955704 542.02030355 259.1059207 547.3046875 251.82421875 C551.75049226 245.60043968 555.91137952 239.17416483 560.1171875 232.78710938 C560.76171875 231.81193359 561.40625 230.83675781 562.0703125 229.83203125 C562.70614258 228.86990723 563.34197266 227.9077832 563.99707031 226.91650391 C566.71903045 222.95300613 569.65142849 219.15949055 572.62451172 215.3815918 C574.17664131 213.1750609 574.17664131 213.1750609 573.94384766 211.0390625 C572.66324387 208.27248134 571.07159907 205.87694269 569.34375 203.36328125 C568.7827359 202.54166252 568.7827359 202.54166252 568.21038818 201.70344543 C566.97900566 199.90268667 565.73951427 198.10766881 564.5 196.3125 C563.63580164 195.05167482 562.77220246 193.79043875 561.90917969 192.52880859 C560.13808681 189.94102732 558.36412106 187.35525348 556.58789062 184.77099609 C552.78670296 179.23720439 549.02026713 173.6798895 545.25 168.125 C537.51068925 156.74271199 529.75657459 145.37052708 522 134 C513.43731085 121.4477725 504.88308804 108.88986605 496.34082031 96.32373047 C489.2374038 85.87553272 482.11978682 75.43704638 475 65 C472.54146006 61.3959742 470.08312899 57.7918061 467.625 54.1875 C466.71524414 52.85380371 466.71524414 52.85380371 465.78710938 51.49316406 C462.33719761 46.43389556 458.89251854 41.37111171 455.453125 36.3046875 C454.68278621 35.17032452 453.91244119 34.03596578 453.14208984 32.90161133 C451.66751494 30.73020867 450.19405483 28.55806342 448.72119141 26.38549805 C445.20779569 21.21120144 441.66428168 16.06868536 438 11 C435.08364827 18.08863373 432.46200954 25.24489145 429.98046875 32.49609375 C429.60532639 33.58542709 429.23018402 34.67476044 428.84367371 35.79710388 C428.04037885 38.13038493 427.23816706 40.46403908 426.43695068 42.79803467 C424.3028893 49.01424033 422.16062809 55.22762113 420.01953125 61.44140625 C419.58991089 62.68893677 419.16029053 63.93646729 418.71765137 65.22180176 C414.96449345 76.11593334 411.17746429 86.99799684 407.375 97.875 C402.06285691 113.07626901 396.77421708 128.28553048 391.5 143.5 C386.28337043 158.54605188 381.05918969 173.58940169 375.8125 188.625 C375.51695221 189.4720047 375.22140442 190.3190094 374.91690063 191.19168091 C371.55933516 200.81292478 368.19842817 210.43299977 364.83585358 220.05249405 C362.28588913 227.3473167 359.73645342 234.64232401 357.1875 241.9375 C356.95257339 242.60984428 356.71764679 243.28218857 356.4756012 243.97490692 C349.06020798 265.19824903 341.68382863 286.43477977 334.33886719 307.68261719 C329.1266949 322.75869322 323.8879652 337.82528061 318.62036133 352.88208008 C315.27876751 362.43837041 311.96295893 372.00296953 308.67578125 381.578125 C286.91538109 444.91097327 286.91538109 444.91097327 276 463 C275.62584961 463.62052246 275.25169922 464.24104492 274.86621094 464.88037109 C264.62809287 481.55301222 251.42718504 495.89386772 237.94189453 509.96533203 C234.91302457 513.13890536 231.92528159 516.35029604 228.9375 519.5625 C224.13395104 524.71676262 219.32059266 529.86167518 214.5 535 C209.06399618 540.79503813 203.63494056 546.5964599 198.21679688 552.40820312 C195.22343867 555.61901301 192.22641742 558.82626083 189.22265625 562.02734375 C188.5994751 562.69241943 187.97629395 563.35749512 187.33422852 564.04272461 C186.15490895 565.30115732 184.974497 566.55856768 183.79272461 567.81469727 C183.25268799 568.39147217 182.71265137 568.96824707 182.15625 569.5625 C181.69025391 570.05878906 181.22425781 570.55507813 180.74414062 571.06640625 C179.01041791 572.88440751 179.01041791 572.88440751 177.90902519 574.69213963 C175.8242579 577.65667667 174.21232765 579.67328349 170.63210678 580.63813591 C167.68494552 580.86195595 164.80898166 580.86588305 161.85400391 580.79467773 C160.7412207 580.79569992 159.6284375 580.79672211 158.48193359 580.79777527 C154.81249657 580.79290759 151.14556352 580.73849841 147.4765625 580.68359375 C144.92924356 580.67053481 142.38190702 580.66057204 139.83456421 580.65357971 C133.82063293 580.62960552 127.80777254 580.57446934 121.79426992 580.50413328 C114.27317501 580.41808165 106.75193337 580.3798694 99.23046875 580.34179688 C85.81961581 580.27370262 72.41071531 580.13347157 59 580 C59 550.3 59 520.6 59 490 C102.6875 489.625 102.6875 489.625 116.40893555 489.52197266 C120.51884962 489.48199967 120.51884962 489.48199967 124.6287384 489.43954468 C126.43897042 489.42202512 128.2492402 489.40814891 130.05952454 489.39730835 C149.0629029 489.27840054 166.5526309 489.00809099 181 475 C194.03833167 460.33187687 198.69268726 438.59464263 204.69360352 420.32080078 C205.61021258 417.53517626 206.53373079 414.75186488 207.45752525 411.96861649 C209.36609119 406.21746858 211.26957235 400.46460988 213.16162109 394.70800781 C213.4935849 393.69925598 213.82554871 392.69050415 214.16757202 391.65118408 C214.85646855 389.4571306 215.44224984 387.23100064 216 385 C194.88 385 173.76 385 152 385 C141.07422789 357.73568794 130.22141622 330.44397546 119.42333984 303.12890625 C115.84670474 294.08207047 112.26544029 285.03706728 108.68447876 275.99194336 C106.70612518 270.9947057 104.72807827 265.99734665 102.75 261 C101.9583348 258.99999942 101.16666813 256.99999942 100.375 255 C79 201 79 201 57.625 147 C57.23311493 146.00997482 56.84122986 145.01994965 56.43746948 143.99992371 C55.64590381 142.00017831 54.85433887 140.00043262 54.06277466 138.00068665 C52.08206882 132.99678884 50.1013502 127.99289609 48.12060547 122.98901367 C44.57655061 114.03576268 41.03256326 105.08248502 37.48910522 96.1289978 C36.31684935 93.16703084 35.14450913 90.20509727 33.97216797 87.24316406 C32.41610715 83.31168029 30.86049218 79.38002051 29.30517578 75.44824219 C25.18391305 65.03169504 21.05482122 54.61830871 16.91510391 44.20908165 C15.209152 39.91857313 13.50497312 35.62735984 11.80047607 31.33627319 C10.855479 28.95880946 9.90956649 26.58170939 8.96270752 24.20498657 C7.64735757 20.90317604 6.33508189 17.60015896 5.0234375 14.296875 C4.62960876 13.31069687 4.23578003 12.32451874 3.83001709 11.30845642 C3.47022766 10.40067947 3.11043823 9.49290253 2.73974609 8.55761719 C2.42621185 7.76973816 2.11267761 6.98185913 1.78964233 6.17010498 C1 4 1 4 0 0 Z "
        fill="currentColor"
        transform="translate(1814,153)"
      />
      <path
        d="M0 0 C0.83810211 -0.00701431 1.67620422 -0.01402863 2.53970337 -0.02125549 C5.23095126 -0.03866647 7.92197909 -0.04510809 10.61328125 -0.046875 C11.53273529 -0.04754974 12.45218933 -0.04822449 13.39950562 -0.04891968 C27.10769148 -0.03292448 40.46897884 0.34679399 53.92578125 3.203125 C54.75158691 3.37473145 55.57739258 3.54633789 56.42822266 3.72314453 C104.10137996 13.9446933 148.92015889 40.48134523 178.92578125 79.203125 C179.34972168 79.74533691 179.77366211 80.28754883 180.21044922 80.84619141 C214.41902295 124.87863761 228.47978789 178.81199691 222.328125 234.04736328 C216.03894851 283.37618327 192.43364033 325.71878914 158.61669922 361.41503906 C156.70289786 363.4388163 154.80039938 365.47290577 152.8984375 367.5078125 C151.4911795 369.01069209 150.08362987 370.51329867 148.67578125 372.015625 C148.02633545 372.70906006 147.37688965 373.40249512 146.70776367 374.11694336 C142.79169615 378.27866642 138.80498502 382.35314517 134.73291016 386.36254883 C132.92273746 388.20622512 131.22818343 390.1135503 129.55078125 392.078125 C126.80956676 395.26995009 123.91892237 398.24615477 120.92578125 401.203125 C117.99459934 404.09904458 115.16174951 407.00555071 112.48828125 410.140625 C108.70337756 414.57591787 104.54438343 418.61510611 100.37890625 422.6875 C97.94357318 424.99986008 97.94357318 424.99986008 96.62890625 427.31640625 C93.86386929 430.37950912 90.26049646 431.30794193 86.42578125 432.640625 C85.58136475 432.9406543 84.73694824 433.24068359 83.86694336 433.54980469 C62.3934153 441.0136629 40.93860537 444.75407348 18.19897461 444.59423828 C15.49216208 444.57814807 12.7868463 444.59421089 10.08007812 444.61328125 C-6.01970762 444.63290793 -21.99241242 442.8557798 -37.63671875 438.953125 C-38.9196582 438.63734497 -38.9196582 438.63734497 -40.22851562 438.31518555 C-73.32229062 429.88088614 -103.90200102 413.51357452 -128.91796875 390.20703125 C-130.92123799 388.34529733 -132.97995172 386.5858134 -135.07421875 384.828125 C-154.24034916 368.0002625 -168.35310867 345.10704354 -179.07421875 322.203125 C-179.59628906 321.11128906 -180.11835937 320.01945312 -180.65625 318.89453125 C-202.21048168 271.52071861 -202.79727805 213.17787182 -185.1484375 164.46484375 C-173.82008821 134.91287097 -155.84930804 107.17499298 -133.02246094 85.15234375 C-131.20497442 83.33394621 -129.53527624 81.46208081 -127.87109375 79.50390625 C-123.31051112 74.2512437 -118.35061936 69.42985833 -113.390625 64.55859375 C-110.00540165 61.21009977 -106.70976617 57.84651831 -103.60546875 54.234375 C-98.95475676 48.82891889 -93.82732379 43.910037 -88.74609375 38.9140625 C-83.96514754 34.18190146 -79.43948442 29.32013896 -75.07421875 24.203125 C-58.15046977 4.62939398 -24.77048816 0.13949758 0 0 Z M-81.671875 121.2109375 C-94.10751856 136.69988541 -102.42216287 153.91873058 -107.07421875 173.203125 C-107.39390625 174.45867187 -107.71359375 175.71421875 -108.04296875 177.0078125 C-112.75673366 198.0535558 -112.41571877 224.33468929 -107.07421875 245.203125 C-106.88617676 246.00073242 -106.69813477 246.79833984 -106.50439453 247.62011719 C-100.71613874 271.9059255 -89.23935154 293.26409368 -73.07421875 312.203125 C-72.04748047 313.41355469 -72.04748047 313.41355469 -71 314.6484375 C-47.9494122 341.05108564 -16.13936948 358.84287521 19.16259766 361.36279297 C46.59081946 362.79636518 74.17716739 354.47585384 94.92578125 336.203125 C95.74433594 335.52765625 96.56289062 334.8521875 97.40625 334.15625 C122.65186519 312.70726221 135.23054033 279.47024623 137.92578125 247.203125 C140.27625709 205.810847 128.67037622 165.12304253 100.8671875 133.6796875 C97.94939935 130.45922612 94.94396318 127.329408 91.92578125 124.203125 C91.04019531 123.22279297 91.04019531 123.22279297 90.13671875 122.22265625 C68.61718618 98.99259674 35.0082485 85.21932478 4.04296875 82.9140625 C-29.14695206 82.12553306 -59.95156963 96.35755729 -81.671875 121.2109375 Z "
        fill="currentColor"
        transform="translate(1161.07421875,144.796875)"
      />
      <path
        d="M0 0 C0.74490189 -0.00988449 1.48980377 -0.01976898 2.25727844 -0.029953 C50.02685431 -0.53245128 90.51113055 12.36122444 125.65625 45.61328125 C146.70645987 67.4971628 159.37409264 96.78597762 165.71875 126.11328125 C165.91766846 127.02053955 166.11658691 127.92779785 166.3215332 128.86254883 C170.15662585 147.76819 170.25182679 166.81619532 170.19580078 186.02832031 C170.1941145 188.77015288 170.195468 191.51198208 170.19668579 194.2538147 C170.19772564 200.1150116 170.19154441 205.97616338 170.18021011 211.83734894 C170.16383422 220.31123842 170.15873487 228.78510646 170.15623413 237.25901005 C170.1518758 251.01318047 170.13861771 264.76732693 170.11962891 278.52148438 C170.10122157 291.86848838 170.08708894 305.21548584 170.07861328 318.5625 C170.07808783 319.3876303 170.07756239 320.2127606 170.07702102 321.06289485 C170.07441061 325.20305393 170.07188327 329.34321306 170.06939721 333.48337221 C170.0487228 367.7350298 170.01188474 401.98664275 169.96875 436.23828125 C140.59875 436.23828125 111.22875 436.23828125 80.96875 436.23828125 C80.95416748 428.65384033 80.93958496 421.06939941 80.92456055 413.25512695 C80.87567801 388.91549748 80.8122347 364.5759265 80.73976372 340.23635652 C80.72849718 336.4480173 80.71735847 332.65967772 80.70629883 328.87133789 C80.7029933 327.74017644 80.7029933 327.74017644 80.699621 326.58616325 C80.66436498 314.41742491 80.6394351 302.24868662 80.61840298 290.07991634 C80.59654727 277.56940716 80.56340542 265.05896355 80.52004844 252.54851025 C80.49369883 244.84508894 80.47588106 237.14174914 80.46940396 229.43828508 C80.46346619 223.5053007 80.44173435 217.57243578 80.41447449 211.6395092 C80.4057624 209.22466949 80.4019573 206.80980564 80.40374184 204.39495087 C80.4208244 170.57795098 75.59013237 132.77364554 50.84375 107.36328125 C34.74804984 91.64278331 13.31965625 84.3749888 -8.90625 83.86328125 C-34.71741699 84.44989868 -58.6296742 92.74617622 -77.03125 111.23828125 C-97.237198 132.83991951 -104.16021891 163.32200101 -104.18946838 192.12161255 C-104.19440636 193.17146265 -104.19934434 194.22131275 -104.20443195 195.30297649 C-104.21970325 198.7958956 -104.22813927 202.28879648 -104.23657227 205.78173828 C-104.24615895 208.29549823 -104.25616949 210.8092566 -104.26657104 213.32301331 C-104.28796255 218.72218414 -104.30642312 224.12135215 -104.32217598 229.52054214 C-104.34495666 237.32671637 -104.37308777 245.13286423 -104.40249526 252.93901597 C-104.45007113 265.60614219 -104.49336218 278.27327924 -104.53393555 290.94042969 C-104.57334155 303.24024294 -104.61477987 315.54004659 -104.65893555 327.83984375 C-104.66165982 328.59890039 -104.66438409 329.35795702 -104.66719092 330.14001538 C-104.68087124 333.94824732 -104.69459134 337.75647912 -104.70833123 341.56471086 C-104.82213871 373.12254876 -104.928189 404.68040597 -105.03125 436.23828125 C-134.73125 436.23828125 -164.43125 436.23828125 -195.03125 436.23828125 C-195.03125 294.99828125 -195.03125 153.75828125 -195.03125 8.23828125 C-165.33125 8.23828125 -135.63125 8.23828125 -105.03125 8.23828125 C-104.70125 27.37828125 -104.37125 46.51828125 -104.03125 66.23828125 C-100.56625 62.27828125 -100.56625 62.27828125 -97.03125 58.23828125 C-95.71682638 56.88630267 -94.3877664 55.54802123 -93.03125 54.23828125 C-90.43142817 51.67837991 -87.96856602 49.07048585 -85.59375 46.30078125 C-83.02459729 43.31026409 -80.33807744 40.50711441 -77.53125 37.73828125 C-74.12798063 34.381002 -70.9630553 30.91038954 -67.85546875 27.28125 C-65.09061865 24.1848547 -62.12088088 21.30582671 -59.14453125 18.4140625 C-56.95404037 16.28178654 -56.95404037 16.28178654 -55.265625 13.66015625 C-52.22091621 10.35994742 -49.19424393 9.4613871 -44.96875 8.17578125 C-43.7923999 7.80126831 -43.7923999 7.80126831 -42.59228516 7.41918945 C-28.8051804 3.17101218 -14.455506 0.15855111 0 0 Z "
        fill="currentColor"
        transform="translate(1630.03125,144.76171875)"
      />
      <path
        d="M0 0 C2.38143646 0.95204965 4.66474801 1.93938584 6.9765625 3.03515625 C7.64632111 3.34503983 8.31607971 3.6549234 9.00613403 3.97419739 C10.45502737 4.64529835 11.90244088 5.31960167 13.34851074 5.99676514 C17.28525304 7.83974485 21.23314298 9.65859946 25.1796875 11.48046875 C25.99570435 11.85790222 26.81172119 12.23533569 27.65246582 12.62420654 C35.24684457 16.13041351 42.88818173 19.52557216 50.54144287 22.90084839 C64.74910513 29.16757199 78.87098464 35.60271852 92.95608521 42.1399231 C105.56993927 47.99156219 118.24093862 53.69850855 130.96044922 59.31640625 C141.80271707 64.10701193 152.57447648 69.02171692 163.30908203 74.05004883 C176.83057762 80.36079749 190.48865925 86.36485514 204.13589478 92.39733887 C209.77491735 94.89295962 215.39430951 97.4303158 221 100 C218.28771101 103.3023264 214.68401289 104.73818118 210.87890625 106.44921875 C210.15992157 106.77874039 209.44093689 107.10826202 208.70016479 107.44776917 C206.32395617 108.53442542 203.94335827 109.61107376 201.5625 110.6875 C199.8937747 111.44783214 198.22523897 112.20858047 196.55688477 112.96972656 C184.46077963 118.47742824 172.31861067 123.88115312 160.16287231 129.25570679 C149.25806702 134.07726202 138.42334852 139.02302429 127.62548828 144.08056641 C118.40661512 148.38323273 109.11928332 152.51689675 99.8125 156.625 C85.61505373 162.89310403 71.51530598 169.35473837 57.44631958 175.90567017 C43.06084311 182.6030892 28.62983404 189.18383697 14.11132812 195.58837891 C11.89012859 196.59614536 9.68730279 197.64481766 7.49804688 198.72021484 C6.34884766 199.28047363 5.19964844 199.84073242 4.015625 200.41796875 C2.98211914 200.93512451 1.94861328 201.45228027 0.88378906 201.98510742 C-4.62279823 203.92304201 -8.86034932 201.32394333 -13.87890625 198.96484375 C-14.5500798 198.65496017 -15.22125336 198.3450766 -15.9127655 198.02580261 C-17.36723373 197.35384474 -18.82063255 196.6795683 -20.27307129 196.00323486 C-24.22484546 194.16367398 -28.18489354 192.34208919 -32.14453125 190.51953125 C-33.37319412 189.95338104 -33.37319412 189.95338104 -34.62667847 189.37579346 C-42.23342215 185.87754887 -49.88260613 182.47916104 -57.54244995 179.09915161 C-71.74878884 172.83015312 -85.87122674 166.39716911 -99.95608521 159.8600769 C-112.56993927 154.00843781 -125.24093862 148.30149145 -137.96044922 142.68359375 C-148.80271707 137.89298807 -159.57447648 132.97828308 -170.30908203 127.94995117 C-183.83057762 121.63920251 -197.48865925 115.63514486 -211.13589478 109.60266113 C-216.77491735 107.10704038 -222.39430951 104.5696842 -228 102 C-228 101.34 -228 100.68 -228 100 C-208.96990129 91.17964828 -189.93885123 82.36818675 -170.78076172 73.82861328 C-161.47189338 69.67450975 -152.20210363 65.43917651 -142.9375 61.1875 C-131.07933174 55.74614873 -119.18362405 50.39867978 -107.25 45.125 C-93.78985391 39.17645246 -80.41172146 33.06564376 -67.0640564 26.86914062 C-53.2803913 20.47294082 -39.42766418 14.24567147 -25.51953125 8.125 C-24.451689 7.65401886 -24.451689 7.65401886 -23.36227417 7.17352295 C-22.00264694 6.57412276 -20.64226143 5.97643894 -19.28103638 5.38067627 C-15.88988516 3.88548315 -12.61399874 2.28385617 -9.37109375 0.4921875 C-5.40397836 -1.26382418 -4.14424383 -1.00602452 0 0 Z "
        fill="currentColor"
        transform="translate(370,530)"
      />
      <path
        d="M0 0 C0.66 0 1.32 0 2 0 C2.49177734 1.08901611 2.98355469 2.17803223 3.49023438 3.30004883 C5.82583784 8.47131121 8.16271888 13.64199569 10.5 18.8125 C11.1440831 20.23746796 11.1440831 20.23746796 11.80117798 21.69122314 C17.56255614 34.43493377 23.35557963 47.16343967 29.1875 59.875 C34.84426524 72.20531301 40.38209701 84.58434871 45.86605835 96.99237061 C51.491098 109.7096263 57.28584746 122.34285838 63.1399231 134.95608521 C68.98729551 147.56074197 74.69461887 160.22071051 80.30331421 172.93325806 C83.73255225 180.70451144 87.18470715 188.46070308 90.78125 196.15625 C91.08258347 196.80116898 91.38391693 197.44608795 91.69438171 198.11054993 C93.09709069 201.10689714 94.50811603 204.09885205 95.92895508 207.08666992 C96.89529608 209.13646028 97.84393722 211.19473257 98.77075195 213.26269531 C99.53558928 214.96584448 100.340312 216.65232793 101.20385742 218.30761719 C102.82112021 221.85443625 103.25171734 224.02496081 102.2644043 227.84936523 C100.89490649 231.28525401 99.33501246 234.56337031 97.6875 237.875 C97.08394375 239.14365358 96.48351527 240.41379921 95.88598633 241.68530273 C94.6079002 244.39657917 93.31518067 247.1001516 92.01171875 249.79931641 C88.97291652 256.11391361 86.08523772 262.49773801 83.18356323 268.87615967 C82.17658153 271.08646584 81.16519854 273.29470891 80.15258789 275.50244141 C75.39486895 285.8826618 70.74044648 296.30586887 66.125 306.75 C60.17346804 320.2168991 54.05840043 333.6011398 47.8600769 346.95608521 C42.01090383 359.56462351 36.30648975 372.23032779 30.69064331 384.94433594 C25.73533892 396.1584162 20.66458506 407.30938882 15.46435547 418.41210938 C13.01949874 423.63461434 10.60006476 428.86378165 8.265625 434.13671875 C7.84788818 435.07966797 7.43015137 436.02261719 6.99975586 436.99414062 C6.2317571 438.73639073 5.46917521 440.48104306 4.71313477 442.22851562 C2.21791802 447.89104099 2.21791802 447.89104099 0 449 C-0.49177734 447.91098389 -0.98355469 446.82196777 -1.49023438 445.69995117 C-3.82583784 440.52868879 -6.16271888 435.35800431 -8.5 430.1875 C-9.1440831 428.76253204 -9.1440831 428.76253204 -9.80117798 427.30877686 C-15.56255614 414.56506623 -21.35557963 401.83656033 -27.1875 389.125 C-32.84426524 376.79468699 -38.38209701 364.41565129 -43.86605835 352.00762939 C-49.491098 339.2903737 -55.28584746 326.65714162 -61.1399231 314.04391479 C-66.98706511 301.43975468 -72.69064335 288.77890485 -78.30331421 276.0687561 C-83.86081736 263.48797197 -89.5903795 250.99709236 -95.42578125 238.54296875 C-95.87518066 237.57149902 -96.32458008 236.6000293 -96.78759766 235.59912109 C-97.52203805 234.02464417 -98.27253158 232.45733968 -99.05224609 230.90478516 C-101.06073153 226.74847773 -101.058315 224.44564743 -100 220 C-98.9051726 217.32807666 -97.76859972 214.74954149 -96.52734375 212.1484375 C-96.17302277 211.38980408 -95.81870178 210.63117065 -95.4536438 209.84954834 C-94.68832412 208.21224451 -93.91982052 206.57642592 -93.14846802 204.94195557 C-91.07013421 200.536397 -89.01636484 196.11940553 -86.9609375 191.703125 C-86.54068802 190.80147614 -86.12043854 189.89982727 -85.68745422 188.97085571 C-81.70296337 180.4032542 -77.86973 171.77244911 -74.0625 163.125 C-67.89901873 149.14644535 -61.53024284 135.27083115 -55.08288574 121.42114258 C-49.55431376 109.54347648 -44.10418211 97.63853569 -38.77392578 85.67041016 C-34.6402172 76.39728479 -30.42243936 67.16472421 -26.1875 57.9375 C-19.69862154 43.79766493 -13.34130735 29.60226131 -7.05151367 15.37280273 C-6.56479942 14.27269363 -6.56479942 14.27269363 -6.06825256 13.15036011 C-5.46374124 11.78344765 -4.86011273 10.41614428 -4.2575531 9.04837036 C-2.90739365 5.99434024 -1.53001919 2.9685345 0 0 Z "
        fill="currentColor"
        transform="translate(630,142)"
      />
      <path
        d="M0 0 C1.13596367 0.53154945 1.13596367 0.53154945 2.2948761 1.07383728 C3.92670528 1.8383391 5.55663215 2.60691215 7.18481445 3.37915039 C11.57252393 5.45952627 15.97461317 7.50911219 20.375 9.5625 C21.27314423 9.98254303 22.17128845 10.40258606 23.09664917 10.83535767 C31.6971507 14.84948123 40.36487536 18.70248537 49.05078125 22.52734375 C62.43733488 28.43202972 75.73694697 34.50823224 89.00796509 40.66781616 C101.62145533 46.51926381 114.29209559 52.22601825 127.01123047 57.84375 C137.84988029 62.63275707 148.61877392 67.54432958 159.34887695 72.57299805 C170.87702047 77.95536258 182.50845376 83.10132797 194.1484375 88.23632812 C195.26818466 88.73107132 195.26818466 88.73107132 196.41055298 89.23580933 C197.80543467 89.85186781 199.20088087 90.46665049 200.59701538 91.0798645 C204.47199906 92.79105126 208.27717754 94.60307504 212.05078125 96.52734375 C209.59313167 99.35932021 207.05995942 100.60773538 203.64453125 102.1015625 C202.5268335 102.59567627 201.40913574 103.08979004 200.25756836 103.59887695 C199.65637177 103.86092926 199.05517517 104.12298157 198.4357605 104.39297485 C195.14623395 105.82723974 191.8669883 107.28475893 188.5859375 108.73828125 C187.89133926 109.04520401 187.19674103 109.35212677 186.48109436 109.66835022 C179.34665426 112.82575529 172.25712358 116.078926 165.1685791 119.33773804 C152.58690391 125.12051151 139.96611591 130.8053081 127.30078125 136.40234375 C113.83388215 142.35387571 100.44964145 148.46894332 87.09469604 154.66726685 C74.48659661 160.51623633 61.82221311 166.22268356 49.10745239 171.83569336 C40.21719767 175.76149695 31.35526206 179.73409599 22.55737305 183.86328125 C20.21016739 184.95764843 17.85494954 186.03502065 15.49145508 187.09375 C10.51434084 189.33336075 5.85003191 191.54497084 1.3671875 194.671875 C-3.30730917 197.72084874 -7.25844068 199.72627585 -12.94921875 199.52734375 C-23.91430744 196.67263963 -33.99692197 191.14492923 -44.03320312 186.00878906 C-51.25110541 182.33103456 -58.63040917 179.00552317 -66.00054932 175.64694214 C-68.46494274 174.52015431 -70.92435712 173.38316395 -73.38232422 172.24243164 C-84.14816407 167.24638345 -94.96523227 162.37963223 -105.82421875 157.58984375 C-119.8016631 151.42376281 -133.67832456 145.05761594 -147.52807617 138.61022949 C-159.38552399 133.0910683 -171.27090755 127.65184616 -183.21728516 122.32763672 C-192.30244078 118.2755355 -201.36266404 114.17084064 -210.41143799 110.03817749 C-211.95754069 109.33209836 -213.50388028 108.62653771 -215.05047607 107.92153931 C-229.86361928 101.16739681 -229.86361928 101.16739681 -236.94921875 97.52734375 C-235.40297635 94.43485896 -232.39497667 93.77224326 -229.34765625 92.46484375 C-228.65664825 92.16175293 -227.96564026 91.85866211 -227.25369263 91.54638672 C-225.74393793 90.88455358 -224.2329626 90.22549976 -222.72094727 89.56884766 C-218.60037978 87.77824555 -214.48968429 85.96528311 -210.37890625 84.15234375 C-209.52000793 83.77392334 -208.66110962 83.39550293 -207.77618408 83.00561523 C-198.61515962 78.9581325 -189.53116958 74.74850321 -180.44921875 70.52734375 C-167.01842822 64.29113497 -153.53427189 58.19365562 -139.98876953 52.2109375 C-129.12430747 47.41052541 -118.33093631 42.48485397 -107.57421875 37.4465332 C-97.61688065 32.79925504 -87.5769861 28.35132497 -77.52438354 23.91497803 C-62.64355788 17.34143391 -47.88025245 10.52383118 -33.13793945 3.64599609 C-32.29394592 3.25265076 -31.44995239 2.85930542 -30.5803833 2.45404053 C-29.00215581 1.71812923 -27.42451866 0.98095001 -25.84759521 0.24224854 C-24.47254039 -0.39926056 -23.09459654 -1.03463223 -21.71316528 -1.66229248 C-20.25193276 -2.33358828 -18.81033767 -3.04744289 -17.37475586 -3.77197266 C-11.1460286 -5.57131309 -5.51697816 -2.65206409 0 0 Z "
        fill="currentColor"
        transform="translate(378.94921875,4.47265625)"
      />
      <path
        d="M0 0 C3.16996538 2.64292957 4.58615167 5.99846112 6.23046875 9.68359375 C6.53747711 10.35750656 6.84448547 11.03141937 7.16079712 11.72575378 C8.17637287 13.96004264 9.18196727 16.19867546 10.1875 18.4375 C10.9047181 20.02088535 11.62241858 21.60405227 12.34057617 23.18701172 C17.557798 34.70815066 22.67921543 46.2717554 27.79125977 57.83984375 C33.68037773 71.1576613 39.77125553 84.37649769 45.91656494 97.57775879 C51.44532587 109.45578979 56.8956508 121.36108914 62.22607422 133.32958984 C66.02968777 141.86221489 69.90147058 150.36145132 73.79812622 158.85189819 C79.85693235 172.05571719 85.84366894 185.28973626 91.75 198.5625 C92.08842926 199.32144562 92.42685852 200.08039124 92.77554321 200.86233521 C93.10460663 201.60071625 93.43367004 202.33909729 93.77270508 203.09985352 C94.09215591 203.81593277 94.41160675 204.53201202 94.74073792 205.26979065 C95.35400396 206.65889757 95.95876734 208.05179432 96.55430603 209.44859314 C97.7667374 212.29076343 98.99862324 214.99771075 100.59277344 217.6484375 C102.08152337 220.2828054 102.78334997 221.96992389 103 225 C101.30365246 230.98647292 98.55822083 236.34364945 95.75 241.875 C94.95333102 243.50968153 94.16075039 245.14636126 93.37207031 246.78491211 C92.14947833 249.32297049 90.92414575 251.85931053 89.68548584 254.38957214 C85.82877172 262.27058347 82.25905167 270.2638989 78.74108887 278.30059814 C73.29272578 290.73506591 67.67777702 303.08043961 61.91943359 315.37451172 C57.61676727 324.59338488 53.48310325 333.88071668 49.375 343.1875 C43.49553804 356.50466014 37.45637596 369.74030384 31.3125 382.9375 C25.72169773 394.94841853 20.15935153 406.96859091 14.75 419.0625 C13.96882813 420.80793091 13.96882813 420.80793091 13.171875 422.58862305 C10.99165126 427.47731698 8.8303365 432.37253116 6.72265625 437.29296875 C6.22717285 438.44623657 6.22717285 438.44623657 5.72167969 439.62280273 C4.89684505 441.55265885 4.0825803 443.48702409 3.26953125 445.421875 C2 448 2 448 0 449 C-7.04441853 434.01047326 -13.93744829 418.96464382 -20.625 403.8125 C-26.50431543 390.49528108 -32.5434519 377.25960921 -38.6875 364.0625 C-44.62674464 351.30464185 -50.50063799 338.5258406 -56.22607422 325.67041016 C-60.35978255 316.39728534 -64.57752914 307.16470924 -68.8125 297.9375 C-75.12666444 284.17885184 -81.31788127 270.36887768 -87.42114258 256.51538086 C-87.73030106 255.81563644 -88.03945953 255.11589203 -88.35798645 254.39494324 C-88.9687589 253.01216297 -89.57766625 251.62855725 -90.18461609 250.24409485 C-91.79991779 246.58830932 -93.48746332 242.98697332 -95.28125 239.41503906 C-95.65664917 238.65667755 -96.03204834 237.89831604 -96.41882324 237.11697388 C-97.13902339 235.67054754 -97.87361421 234.23116094 -98.62512207 232.80075073 C-100.93690087 228.13205351 -101.37203683 225.20640287 -100 220 C-99.02397272 217.48373378 -98.01543578 215.10715429 -96.859375 212.6796875 C-96.54119812 211.99202301 -96.22302124 211.30435852 -95.89520264 210.59585571 C-94.85494485 208.35168255 -93.8023705 206.11351491 -92.75 203.875 C-91.6452649 201.49798118 -90.54383244 199.11944845 -89.44238281 196.74090576 C-88.69802847 195.13432195 -87.952581 193.52824417 -87.20605469 191.92266846 C-83.90135901 184.81214026 -80.68880328 177.66331233 -77.5 170.5 C-72.45966554 159.20686063 -67.32682016 147.95859258 -62.16937256 136.71862793 C-57.07024954 125.59897477 -52.0696608 114.4390986 -47.125 103.25 C-41.17615106 89.78917193 -35.06527632 76.41023562 -28.86813354 63.06204224 C-22.49936999 49.33854294 -16.29910784 35.54638709 -10.21289062 21.6953125 C-6.98775083 14.36937414 -3.69282015 7.10586496 0 0 Z "
        fill="currentColor"
        transform="translate(101,142)"
      />
    </svg>
  );
};

export const OnyxIcon = ({
  size = 16,
  className = defaultTailwindCSS,
}: IconProps) => {
  return (
    <svg
      style={{ width: `${size}px`, height: `${size}px` }}
      className={`w-[${size}px] h-[${size}px] ` + className}
      viewBox="0 0 56 56"
      fill="none"
      xmlns="http://www.w3.org/2000/svg"
    >
      <path
        fillRule="evenodd"
        clipRule="evenodd"
        d="M27.9998 0L10.8691 7.76944L27.9998 15.5389L45.1305 7.76944L27.9998 0ZM27.9998 40.4611L10.8691 48.2306L27.9998 56L45.1305 48.2306L27.9998 40.4611ZM48.2309 10.8691L56.0001 28.0003L48.2309 45.1314L40.4617 28.0003L48.2309 10.8691ZM15.5385 28.0001L7.76923 10.869L0 28.0001L7.76923 45.1313L15.5385 28.0001Z"
        fill="currentColor"
      />
    </svg>
  );
};

export const QuestionMarkIcon = ({
  size = 16,
  className = defaultTailwindCSS,
}: IconProps) => {
  return (
    <svg
      style={{ width: `${size}px`, height: `${size}px` }}
      className={`w-[${size}px] h-[${size}px] ` + className}
      xmlns="http://www.w3.org/2000/svg"
      viewBox="0 0 24 24"
      fill="none"
      stroke="currentColor"
      strokeWidth="2"
      strokeLinecap="round"
      strokeLinejoin="round"
    >
      <circle cx="12" cy="12" r="10" />
      <path d="M9.09 9a3 3 0 0 1 5.83 1c0 2-3 3-3 3" />
      <line x1="12" y1="17" x2="12.01" y2="17" />
    </svg>
  );
};

export const NewChatIcon = ({
  size = 24,
  className = defaultTailwindCSS,
}: IconProps) => {
  return (
    <svg
      style={{ width: `${size}px`, height: `${size}px` }}
      className={`w-[${size}px] h-[${size}px] ` + className}
      viewBox="0 0 20 20"
      fill="none"
      xmlns="http://www.w3.org/2000/svg"
    >
      <path
        d="M12.5 1.99982H6C3.79086 1.99982 2 3.79068 2 5.99982V13.9998C2 16.209 3.79086 17.9998 6 17.9998H14C16.2091 17.9998 18 16.209 18 13.9998V8.49982"
        stroke="currentColor"
        strokeLinecap="round"
      />
      <path
        d="M17.1471 5.13076C17.4492 4.82871 17.6189 4.41901 17.619 3.9918C17.6191 3.56458 17.4494 3.15484 17.1474 2.85271C16.8453 2.55058 16.4356 2.38082 16.0084 2.38077C15.5812 2.38071 15.1715 2.55037 14.8693 2.85242L11.0562 6.66651L7.24297 10.4806C7.1103 10.6129 7.01218 10.7758 6.95726 10.9549L6.20239 13.4418C6.18762 13.4912 6.18651 13.5437 6.19916 13.5937C6.21182 13.6437 6.23778 13.6894 6.27428 13.7258C6.31078 13.7623 6.35646 13.7881 6.40648 13.8007C6.45651 13.8133 6.509 13.8121 6.5584 13.7972L9.04585 13.0429C9.2248 12.9885 9.38766 12.891 9.52014 12.7589L17.1471 5.13076Z"
        stroke="currentColor"
        strokeLinecap="round"
        strokeLinejoin="round"
      />
    </svg>
  );
};

export const Caret = ({
  size = 24,
  className = defaultTailwindCSS,
}: IconProps) => {
  return (
    <svg
      style={{ width: `${size}px`, height: `${size}px` }}
      className={`w-[${size}px] h-[${size}px] ` + className}
      xmlns="http://www.w3.org/2000/svg"
      width="200"
      height="200"
      viewBox="0 0 24 24"
    >
      <path
        fill="currentColor"
        d="m12.37 15.835l6.43-6.63C19.201 8.79 18.958 8 18.43 8H5.57c-.528 0-.771.79-.37 1.205l6.43 6.63c.213.22.527.22.74 0Z"
      />
    </svg>
  );
};

export const OpenAISVG = ({
  size = 16,
  className = defaultTailwindCSS,
}: IconProps) => {
  return (
    <svg
      style={{ width: `${size}px`, height: `${size}px` }}
      className={`w-[${size}px] h-[${size}px] ` + className}
      xmlns="http://www.w3.org/2000/svg"
      viewBox="0 0 50 50"
    >
      <path
        fill="currentColor"
        d="M45.403,25.562c-0.506-1.89-1.518-3.553-2.906-4.862c1.134-2.665,0.963-5.724-0.487-8.237	c-1.391-2.408-3.636-4.131-6.322-4.851c-1.891-0.506-3.839-0.462-5.669,0.088C28.276,5.382,25.562,4,22.647,4	c-4.906,0-9.021,3.416-10.116,7.991c-0.01,0.001-0.019-0.003-0.029-0.002c-2.902,0.36-5.404,2.019-6.865,4.549	c-1.391,2.408-1.76,5.214-1.04,7.9c0.507,1.891,1.519,3.556,2.909,4.865c-1.134,2.666-0.97,5.714,0.484,8.234	c1.391,2.408,3.636,4.131,6.322,4.851c0.896,0.24,1.807,0.359,2.711,0.359c1.003,0,1.995-0.161,2.957-0.45	C21.722,44.619,24.425,46,27.353,46c4.911,0,9.028-3.422,10.12-8.003c2.88-0.35,5.431-2.006,6.891-4.535	C45.754,31.054,46.123,28.248,45.403,25.562z M35.17,9.543c2.171,0.581,3.984,1.974,5.107,3.919c1.049,1.817,1.243,4,0.569,5.967	c-0.099-0.062-0.193-0.131-0.294-0.19l-9.169-5.294c-0.312-0.179-0.698-0.177-1.01,0.006l-10.198,6.041l-0.052-4.607l8.663-5.001	C30.733,9.26,33,8.963,35.17,9.543z M29.737,22.195l0.062,5.504l-4.736,2.805l-4.799-2.699l-0.062-5.504l4.736-2.805L29.737,22.195z M14.235,14.412C14.235,9.773,18.009,6,22.647,6c2.109,0,4.092,0.916,5.458,2.488C28,8.544,27.891,8.591,27.787,8.651l-9.17,5.294	c-0.312,0.181-0.504,0.517-0.5,0.877l0.133,11.851l-4.015-2.258V14.412z M6.528,23.921c-0.581-2.17-0.282-4.438,0.841-6.383	c1.06-1.836,2.823-3.074,4.884-3.474c-0.004,0.116-0.018,0.23-0.018,0.348V25c0,0.361,0.195,0.694,0.51,0.872l10.329,5.81	L19.11,34.03l-8.662-5.002C8.502,27.905,7.11,26.092,6.528,23.921z M14.83,40.457c-2.171-0.581-3.984-1.974-5.107-3.919	c-1.053-1.824-1.249-4.001-0.573-5.97c0.101,0.063,0.196,0.133,0.299,0.193l9.169,5.294c0.154,0.089,0.327,0.134,0.5,0.134	c0.177,0,0.353-0.047,0.51-0.14l10.198-6.041l0.052,4.607l-8.663,5.001C19.269,40.741,17.001,41.04,14.83,40.457z M35.765,35.588	c0,4.639-3.773,8.412-8.412,8.412c-2.119,0-4.094-0.919-5.459-2.494c0.105-0.056,0.216-0.098,0.32-0.158l9.17-5.294	c0.312-0.181,0.504-0.517,0.5-0.877L31.75,23.327l4.015,2.258V35.588z M42.631,32.462c-1.056,1.83-2.84,3.086-4.884,3.483	c0.004-0.12,0.018-0.237,0.018-0.357V25c0-0.361-0.195-0.694-0.51-0.872l-10.329-5.81l3.964-2.348l8.662,5.002	c1.946,1.123,3.338,2.937,3.92,5.107C44.053,28.249,43.754,30.517,42.631,32.462z"
      />
    </svg>
  );
};

export const SourcesIcon = ({
  size = 16,
  className = defaultTailwindCSS,
}: IconProps) => {
  return (
    <svg
      style={{ width: `${size}px`, height: `${size}px` }}
      className={`w-[${size}px] h-[${size}px] ` + className}
      viewBox="0 0 28 29"
      fill="none"
      xmlns="http://www.w3.org/2000/svg"
    >
      <path d="M6 22.5L14 14.5L22 6.5V14.5H14V22.5H6Z" fill="black" />
    </svg>
  );
};

export const WebSearchIcon = ({
  size = 24,
  className = defaultTailwindCSS,
}: IconProps) => {
  return (
    <svg
      style={{ width: `${size}px`, height: `${size}px` }}
      className={`w-[${size}px] h-[${size}px] ` + className}
      viewBox="0 0 24 24"
      fill="none"
      xmlns="http://www.w3.org/2000/svg"
    >
      <rect
        x="0.65"
        y="0.65"
        width="22.7"
        height="22.7"
        rx="11.35"
        stroke="black"
        strokeWidth="1.3"
      />
      <path
        d="M9.24406 10.8918H10.8918V9.24406L8.96945 7.32174C9.58439 7.02805 10.2753 6.93222 10.9469 7.04746C11.6186 7.1627 12.238 7.48333 12.7199 7.96521C13.2017 8.44708 13.5224 9.0665 13.6376 9.73816C13.7528 10.4098 13.657 11.1007 13.3633 11.7156L16.6587 15.011C16.8772 15.2295 17 15.5259 17 15.8349C17 16.1439 16.8772 16.4402 16.6587 16.6587C16.4402 16.8772 16.1439 17 15.8349 17C15.5259 17 15.2295 16.8772 15.011 16.6587L11.7156 13.3633C11.1007 13.657 10.4098 13.7528 9.73816 13.6376C9.0665 13.5224 8.44708 13.2017 7.96521 12.7199C7.48333 12.238 7.1627 11.6186 7.04746 10.9469C6.93222 10.2753 7.02805 9.58439 7.32174 8.96945L9.24406 10.8918Z"
        stroke="black"
        strokeLinecap="round"
        strokeLinejoin="round"
      />
    </svg>
  );
};

export const ArtAsistantIcon = ({
  size = 24,
  className = defaultTailwindCSS,
}: IconProps) => {
  return (
    <svg
      style={{ width: `${size}px`, height: `${size}px` }}
      className={`w-[${size}px] h-[${size}px] ` + className}
      viewBox="0 0 24 24"
      fill="none"
      xmlns="http://www.w3.org/2000/svg"
    >
      <path
        d="M12 1.5C9.98656 1.4999 8.01555 2.07871 6.32185 3.16743C4.62815 4.25616 3.28318 5.8089 2.44724 7.6406C1.6113 9.47231 1.31963 11.5057 1.60699 13.4986C1.89435 15.4914 2.74862 17.3596 4.068 18.8805L10.422 12.6285C10.8429 12.2144 11.4096 11.9824 12 11.9824C12.5904 11.9824 13.1571 12.2144 13.578 12.6285L19.932 18.8805C21.2514 17.3596 22.1056 15.4914 22.393 13.4986C22.6804 11.5057 22.3887 9.47231 21.5528 7.6406C20.7168 5.8089 19.3719 4.25616 17.6782 3.16743C15.9845 2.07871 14.0134 1.4999 12 1.5ZM12 22.5C14.5238 22.5042 16.9639 21.5952 18.87 19.941L12.525 13.6965C12.3848 13.5591 12.1963 13.4821 12 13.4821C11.8037 13.4821 11.6152 13.5591 11.475 13.6965L5.13 19.941C7.03607 21.5952 9.47619 22.5042 12 22.5ZM0 12C0 8.8174 1.26428 5.76516 3.51472 3.51472C5.76516 1.26428 8.8174 0 12 0C15.1826 0 18.2348 1.26428 20.4853 3.51472C22.7357 5.76516 24 8.8174 24 12C24 15.1826 22.7357 18.2348 20.4853 20.4853C18.2348 22.7357 15.1826 24 12 24C8.8174 24 5.76516 22.7357 3.51472 20.4853C1.26428 18.2348 0 15.1826 0 12ZM16.5 8.25C16.5 8.05109 16.421 7.86032 16.2803 7.71967C16.1397 7.57902 15.9489 7.5 15.75 7.5C15.5511 7.5 15.3603 7.57902 15.2197 7.71967C15.079 7.86032 15 8.05109 15 8.25C15 8.44891 15.079 8.63968 15.2197 8.78033C15.3603 8.92098 15.5511 9 15.75 9C15.9489 9 16.1397 8.92098 16.2803 8.78033C16.421 8.63968 16.5 8.44891 16.5 8.25ZM18 8.25C18 8.54547 17.9418 8.83806 17.8287 9.11104C17.7157 9.38402 17.5499 9.63206 17.341 9.84099C17.1321 10.0499 16.884 10.2157 16.611 10.3287C16.3381 10.4418 16.0455 10.5 15.75 10.5C15.4545 10.5 15.1619 10.4418 14.889 10.3287C14.616 10.2157 14.3679 10.0499 14.159 9.84099C13.9501 9.63206 13.7843 9.38402 13.6713 9.11104C13.5582 8.83806 13.5 8.54547 13.5 8.25C13.5 7.65326 13.7371 7.08097 14.159 6.65901C14.581 6.23705 15.1533 6 15.75 6C16.3467 6 16.919 6.23705 17.341 6.65901C17.7629 7.08097 18 7.65326 18 8.25Z"
        fill="currentColor"
      />
    </svg>
  );
};

export const GeneralAssistantIcon = ({
  size = 24,
  className = defaultTailwindCSS,
}: IconProps) => {
  return (
    <svg
      style={{ width: `${size}px`, height: `${size}px` }}
      className={`w-[${size}px] h-[${size}px] ` + className}
      viewBox="0 0 24 24"
      fill="none"
      xmlns="http://www.w3.org/2000/svg"
    >
      <rect
        x="0.65"
        y="0.65"
        width="22.7"
        height="22.7"
        rx="11.35"
        stroke="currentColor"
        strokeWidth="1.3"
      />
      <path
        d="M8.06264 10.3125C8.06253 9.66355 8.22283 9.02463 8.52926 8.45258C8.83569 7.88054 9.27876 7.3931 9.81906 7.03363C10.3594 6.67415 10.9801 6.4538 11.6261 6.39216C12.2722 6.33052 12.9234 6.42951 13.5219 6.68032C14.1204 6.93113 14.6477 7.32598 15.0568 7.82976C15.4659 8.33353 15.7441 8.93061 15.8667 9.56787C15.9893 10.2051 15.9525 10.8628 15.7596 11.4824C15.5667 12.102 15.2236 12.6644 14.7609 13.1194C14.5438 13.3331 14.3525 13.611 14.2603 13.9474L13.8721 15.375H10.1281L9.73889 13.9474C9.64847 13.6321 9.47612 13.3464 9.23939 13.1194C8.86681 12.753 8.57088 12.3161 8.36885 11.8342C8.16682 11.3523 8.06272 10.835 8.06264 10.3125ZM10.4364 16.5H13.5639L13.3715 17.211C13.3389 17.3301 13.2681 17.4351 13.1699 17.5099C13.0717 17.5847 12.9516 17.6252 12.8281 17.625H11.1721C11.0487 17.6252 10.9286 17.5847 10.8304 17.5099C10.7322 17.4351 10.6614 17.3301 10.6288 17.211L10.4364 16.5ZM12.0001 5.25C10.9954 5.25017 10.0134 5.5493 9.17925 6.10932C8.34506 6.66934 7.69637 7.46491 7.31577 8.39477C6.93516 9.32463 6.83985 10.3467 7.04197 11.3309C7.24409 12.3151 7.7345 13.2169 8.45076 13.9215C8.54562 14.0093 8.61549 14.1207 8.65326 14.2444L9.54426 17.5069C9.64173 17.8639 9.85387 18.179 10.148 18.4037C10.4422 18.6283 10.802 18.75 11.1721 18.75H12.8281C13.1983 18.75 13.5581 18.6283 13.8523 18.4037C14.1464 18.179 14.3585 17.8639 14.456 17.5069L15.3459 14.2444C15.384 14.1206 15.4542 14.0092 15.5495 13.9215C16.2658 13.2169 16.7562 12.3151 16.9583 11.3309C17.1604 10.3467 17.0651 9.32463 16.6845 8.39477C16.3039 7.46491 15.6552 6.66934 14.821 6.10932C13.9868 5.5493 13.0049 5.25017 12.0001 5.25Z"
        fill="currentColor"
      />
    </svg>
  );
};

export const SearchAssistantIcon = ({
  size = 24,
  className = defaultTailwindCSS,
}: IconProps) => {
  return (
    <svg
      style={{ width: `${size}px`, height: `${size}px` }}
      className={`w-[${size}px] h-[${size}px] ` + className}
      viewBox="0 0 24 24"
      fill="none"
      xmlns="http://www.w3.org/2000/svg"
    >
      <rect
        x="0.65"
        y="0.65"
        width="22.7"
        height="22.7"
        rx="11.35"
        stroke="currentColor"
        strokeWidth="1.3"
      />
      <path
        d="M17.0667 18L12.8667 13.8C12.5333 14.0667 12.15 14.2778 11.7167 14.4333C11.2833 14.5889 10.8222 14.6667 10.3333 14.6667C9.12222 14.6667 8.09733 14.2471 7.25867 13.408C6.42 12.5689 6.00044 11.544 6 10.3333C5.99956 9.12267 6.41911 8.09778 7.25867 7.25867C8.09822 6.41956 9.12311 6 10.3333 6C11.5436 6 12.5687 6.41956 13.4087 7.25867C14.2487 8.09778 14.668 9.12267 14.6667 10.3333C14.6667 10.8222 14.5889 11.2833 14.4333 11.7167C14.2778 12.15 14.0667 12.5333 13.8 12.8667L18 17.0667L17.0667 18ZM10.3333 13.3333C11.1667 13.3333 11.8751 13.0418 12.4587 12.4587C13.0422 11.8756 13.3338 11.1671 13.3333 10.3333C13.3329 9.49956 13.0413 8.79133 12.4587 8.20867C11.876 7.626 11.1676 7.33422 10.3333 7.33333C9.49911 7.33244 8.79089 7.62422 8.20867 8.20867C7.62644 8.79311 7.33467 9.50133 7.33333 10.3333C7.332 11.1653 7.62378 11.8738 8.20867 12.4587C8.79356 13.0436 9.50178 13.3351 10.3333 13.3333Z"
        fill="currentColor"
      />
    </svg>
  );
};

export const SortIcon = ({
  size = 24,
  className = defaultTailwindCSS,
}: IconProps) => {
  return (
    <svg
      style={{ width: `${size}px`, height: `${size}px` }}
      className={`w-[${size}px] h-[${size}px] ` + className}
      viewBox="0 0 24 24"
      fill="none"
      xmlns="http://www.w3.org/2000/svg"
    >
      <path
        fill="currentColor"
        fillRule="evenodd"
        d="M17 3.25a.75.75 0 0 1 .75.75v13.75l1.65-2.2a.75.75 0 1 1 1.2.9l-3 4a.75.75 0 0 1-1.35-.45V4a.75.75 0 0 1 .75-.75ZM7.25 6A.75.75 0 0 1 8 5.25h5a.75.75 0 0 1 0 1.5H8A.75.75 0 0 1 7.25 6Zm-2 5a.75.75 0 0 1 .75-.75h7a.75.75 0 0 1 0 1.5H6a.75.75 0 0 1-.75-.75Zm-2 5a.75.75 0 0 1 .75-.75h9a.75.75 0 0 1 0 1.5H4a.75.75 0 0 1-.75-.75Z"
        clipRule="evenodd"
      />
    </svg>
  );
};

export const CirclingArrowIcon = ({
  size = 24,
  className = defaultTailwindCSS,
}: IconProps) => {
  return (
    <svg
      style={{ width: `${size}px`, height: `${size}px` }}
      className={`w-[${size}px] h-[${size}px] ` + className}
      fill="currentColor"
      version="1.1"
      id="Capa_1"
      xmlns="http://www.w3.org/2000/svg"
      xmlnsXlink="http://www.w3.org/1999/xlink"
      width="800px"
      height="800px"
      viewBox="0 0 94.073 94.072"
      xmlSpace="preserve"
    >
      <g>
        <g>
          <path
            d="M91.465,5.491c-0.748-0.311-1.609-0.139-2.18,0.434l-8.316,8.316C72.046,5.057,60.125,0,47.399,0
			c-2.692,0-5.407,0.235-8.068,0.697C21.218,3.845,6.542,17.405,1.944,35.244c-0.155,0.599-0.023,1.235,0.355,1.724
			c0.379,0.489,0.962,0.775,1.581,0.775h12.738c0.839,0,1.59-0.524,1.878-1.313c3.729-10.193,12.992-17.971,23.598-19.814
			c1.747-0.303,3.525-0.456,5.288-0.456c8.428,0,16.299,3.374,22.168,9.5l-8.445,8.444c-0.571,0.572-0.742,1.432-0.434,2.179
			c0.311,0.748,1.039,1.235,1.848,1.235h28.181c1.104,0,2-0.896,2-2V7.338C92.7,6.53,92.211,5.801,91.465,5.491z"
          />
          <path
            d="M90.192,56.328H77.455c-0.839,0-1.59,0.523-1.878,1.312c-3.729,10.193-12.992,17.972-23.598,19.814
			c-1.748,0.303-3.525,0.456-5.288,0.456c-8.428,0-16.3-3.374-22.168-9.5l8.444-8.444c0.572-0.572,0.743-1.432,0.434-2.179
			c-0.31-0.748-1.039-1.235-1.848-1.235H3.374c-1.104,0-2,0.896-2,2v28.181c0,0.809,0.487,1.538,1.235,1.848
			c0.746,0.31,1.607,0.138,2.179-0.435l8.316-8.315c8.922,9.183,20.843,14.241,33.569,14.241c2.693,0,5.408-0.235,8.069-0.697
			c18.112-3.146,32.789-16.708,37.387-34.547c0.155-0.6,0.023-1.234-0.354-1.725C91.395,56.615,90.811,56.328,90.192,56.328z"
          />
        </g>
      </g>
    </svg>
  );
};

export const KnowledgeGroupIcon = ({
  size = 24,
  className = defaultTailwindCSS,
}: IconProps) => {
  return (
    <svg
      style={{ width: `${size}px`, height: `${size}px` }}
      className={`w-[${size}px] h-[${size}px] ` + className}
      xmlns="http://www.w3.org/2000/svg"
      width="200"
      height="200"
      viewBox="0 0 24 24"
    >
      <path
        fill="none"
        stroke="currentColor"
        strokeLinecap="round"
        strokeLinejoin="round"
        strokeWidth="1.5"
        d="M21.25 9.883v7.698a3.083 3.083 0 0 1-3.083 3.083H5.833a3.083 3.083 0 0 1-3.083-3.083V6.419a3.083 3.083 0 0 1 3.083-3.083h3.084a3.083 3.083 0 0 1 2.57 1.377l.873 1.326a1.748 1.748 0 0 0 1.449.77h4.358a3.084 3.084 0 0 1 3.083 3.074"
      />
    </svg>
  );
};

export const FileOptionIcon = ({
  size = 24,
  className = defaultTailwindCSS,
}: IconProps) => {
  return (
    <svg
      style={{ width: `${size}px`, height: `${size}px` }}
      className={`w-[${size}px] h-[${size}px] ` + className}
      width="24"
      height="24"
      viewBox="0 0 24 24"
      fill="none"
      xmlns="http://www.w3.org/2000/svg"
    >
      <path
        d="M20.6801 7.02928C20.458 6.5654 20.1451 6.15072 19.76 5.80973L16.76 3.09074C16.0939 2.47491 15.2435 2.09552 14.3401 2.01115C14.2776 1.99628 14.2125 1.99628 14.15 2.01115H8.21008C7.54764 1.98307 6.88617 2.08698 6.26428 2.31683C5.64239 2.54667 5.07249 2.89785 4.58765 3.34995C4.10281 3.80205 3.71274 4.34605 3.44019 4.95025C3.16763 5.55445 3.01797 6.20679 3 6.86934V17.1655C3.03538 18.1647 3.36978 19.1303 3.95984 19.9375C4.5499 20.7448 5.36855 21.3566 6.31006 21.6939C6.92247 21.9253 7.57613 22.0274 8.22998 21.9937H15.79C16.4525 22.0218 17.1138 21.9179 17.7357 21.6881C18.3576 21.4582 18.9276 21.107 19.4125 20.6549C19.8973 20.2028 20.2874 19.6588 20.5599 19.0546C20.8325 18.4504 20.982 17.7981 21 17.1355V8.56872C21.0034 8.03873 20.8944 7.51404 20.6801 7.02928ZM16.0601 7.41915C15.9174 7.42047 15.7759 7.39353 15.6437 7.33986C15.5115 7.2862 15.3913 7.20687 15.2899 7.10649C15.1886 7.00611 15.1081 6.88664 15.0532 6.755C14.9983 6.62336 14.97 6.48215 14.97 6.33953V3.69052C15.63 3.85046 18.2 6.48947 18.76 6.92931C18.9256 7.06878 19.0675 7.23423 19.1801 7.41915H16.0601Z"
        fill="currentColor"
      />
    </svg>
  );
};

export const PDFIcon = ({
  size = 24,
  className = defaultTailwindCSS,
}: IconProps) => {
  return (
    <svg
      style={{ width: `${size}px`, height: `${size}px` }}
      className={`text-red-500 w-[${size}px] h-[${size}px] ` + className}
      viewBox="0 0 24 24"
      xmlns="http://www.w3.org/2000/svg"
    >
      <path
        d="M19 3H5C3.9 3 3 3.9 3 5V19C3 20.1 3.9 21 5 21H19C20.1 21 21 20.1 21 19V5C21 3.9 20.1 3 19 3M9.5 11.5C9.5 12.3 8.8 13 8 13H7V15H5.5V9H8C8.8 9 9.5 9.7 9.5 10.5V11.5M14.5 13.5C14.5 14.3 13.8 15 13 15H10.5V9H13C13.8 9 14.5 9.7 14.5 10.5V13.5M18.5 10.5H17V11.5H18.5V13H17V15H15.5V9H18.5V10.5M12 10.5H13V13.5H12V10.5M7 10.5H8V11.5H7V10.5Z"
        fill="currentColor"
      />
    </svg>
  );
};

export const DOCIcon = ({
  size = 24,
  className = defaultTailwindCSS,
}: IconProps) => {
  return (
    <svg
      style={{ width: `${size}px`, height: `${size}px` }}
      className={`text-blue-600 w-[${size}px] h-[${size}px] ` + className}
      viewBox="0 0 24 24"
      xmlns="http://www.w3.org/2000/svg"
    >
      <path
        d="M15.5,17H14L12,9.5L10,17H8.5L6.1,7H7.8L9.34,14.5L11.3,7H12.7L14.67,14.5L16.2,7H17.9M19,3H5C3.89,3 3,3.89 3,5V19A2,2 0 0,0 5,21H19A2,2 0 0,0 21,19V5C21,3.89 20.1,3 19,3Z"
        fill="currentColor"
      />
    </svg>
  );
};

export const ImagesIcon = ({
  size = 24,
  className = defaultTailwindCSS,
}: IconProps) => {
  return (
    <svg
      style={{ width: `${size}px`, height: `${size}px` }}
      className={`text-blue-600 w-[${size}px] h-[${size}px] ` + className}
      viewBox="0 0 24 24"
      xmlns="http://www.w3.org/2000/svg"
    >
      <path
        d="M19 3H5C3.9 3 3 3.9 3 5V19C3 20.1 3.9 21 5 21H19C20.1 21 21 20.1 21 19V5C21 3.9 20.1 3 19 3M9 11.5C9 12.3 8.3 13 7.5 13H6.5V15H5V9H7.5C8.3 9 9 9.7 9 10.5V11.5M14 15H12.5L11.5 12.5V15H10V9H11.5L12.5 11.5V9H14V15M19 10.5H16.5V13.5H17.5V12H19V13.7C19 14.4 18.5 15 17.7 15H16.4C15.6 15 15.1 14.3 15.1 13.7V10.4C15 9.7 15.5 9 16.3 9H17.6C18.4 9 18.9 9.7 18.9 10.3V10.5H19M6.5 10.5H7.5V11.5H6.5V10.5Z"
        fill="currentColor"
      />
    </svg>
  );
};

export const XMLIcon = ({
  size = 24,
  className = defaultTailwindCSS,
}: IconProps) => {
  return (
    <svg
      style={{ width: `${size}px`, height: `${size}px` }}
      className={`text-teal-500 w-[${size}px] h-[${size}px] ` + className}
      viewBox="0 0 24 24"
      xmlns="http://www.w3.org/2000/svg"
    >
      <path
        d="M19 3H5C3.89 3 3 3.89 3 5V19C3 20.11 3.89 21 5 21H19C20.11 21 21 20.11 21 19V5C21 3.89 20.11 3 19 3M8 15H6.5L6 13L5.5 15H4L4.75 12L4 9H5.5L6 11L6.5 9H8L7.25 12L8 15M15.5 15H14V10.5H13V14H11.5V10.5H10.5V15H9V11C9 9.9 9.9 9 11 9H13.5C14.61 9 15.5 9.9 15.5 11V15M20 15H17V9H18.5V13.5H20V15Z"
        fill="currentColor"
      />
    </svg>
  );
};

export const TXTIcon = ({
  size = 24,
  className = defaultTailwindCSS,
}: IconProps) => {
  return (
    <svg
      style={{ width: `${size}px`, height: `${size}px` }}
      className={`text-blue-600 w-[${size}px] h-[${size}px] ` + className}
      xmlns="http://www.w3.org/2000/svg"
      width="24"
      height="24"
      fill="currentColor"
      viewBox="0 0 24 24"
    >
      <path d="M14 2H6a2 2 0 0 0-2 2v16a2 2 0 0 0 2 2h12a2 2 0 0 0 2-2V8l-6-6zM9.998 14.768H8.895v3.274h-.917v-3.274H6.893V14h3.105v.768zm2.725 3.274-.365-.731c-.15-.282-.246-.492-.359-.726h-.013c-.083.233-.185.443-.312.726l-.335.731h-1.045l1.171-2.045L10.336 14h1.05l.354.738c.121.245.21.443.306.671h.013c.096-.258.174-.438.276-.671l.341-.738h1.043l-1.139 1.973 1.198 2.069h-1.055zm4.384-3.274h-1.104v3.274h-.917v-3.274h-1.085V14h3.105v.768zM14 9h-1V4l5 5h-4z"></path>
    </svg>
  );
};

export const HTMLIcon = ({
  size = 24,
  className = defaultTailwindCSS,
}: IconProps) => {
  return (
    <svg
      style={{ width: `${size}px`, height: `${size}px` }}
      className={`text-orange-600 w-[${size}px] h-[${size}px] ` + className}
      xmlns="http://www.w3.org/2000/svg"
      width="24"
      height="24"
      viewBox="0 0 24 24"
    >
      <path d="M14 2H6a2 2 0 0 0-2 2v16a2 2 0 0 0 2 2h12a2 2 0 0 0 2-2V8l-6-6zm-1 2 5 5h-5V4zM8.531 18h-.76v-1.411H6.515V18h-.767v-3.373h.767v1.296h1.257v-1.296h.76V18zm3-2.732h-.921V18h-.766v-2.732h-.905v-.641h2.592v.641zM14.818 18l-.05-1.291c-.017-.405-.03-.896-.03-1.387h-.016c-.104.431-.245.911-.375 1.307l-.41 1.316h-.597l-.359-1.307a15.154 15.154 0 0 1-.306-1.316h-.011c-.021.456-.034.976-.059 1.396L12.545 18h-.705l.216-3.373h1.015l.331 1.126c.104.391.21.811.284 1.206h.017c.095-.391.209-.836.32-1.211l.359-1.121h.996L15.563 18h-.745zm3.434 0h-2.108v-3.373h.767v2.732h1.342V18z"></path>
    </svg>
  );
};

export const JSONIcon = ({
  size = 24,
  className = defaultTailwindCSS,
}: IconProps) => {
  return (
    <svg
      style={{ width: `${size}px`, height: `${size}px` }}
      className={`text-yellow-500 w-[${size}px] h-[${size}px] ` + className}
      xmlns="http://www.w3.org/2000/svg"
      width="200"
      height="200"
      viewBox="0 0 24 24"
    >
      <path
        fill="currentColor"
        d="M5 3h14a2 2 0 0 1 2 2v14a2 2 0 0 1-2 2H5a2 2 0 0 1-2-2V5a2 2 0 0 1 2-2m3.25 8a1.25 1.25 0 1 0-2.5 0v2a1.25 1.25 0 1 0 2.5 0v-2m4.25-1.25a1.25 1.25 0 0 0-1.25 1.25v2a1.25 1.25 0 1 0 2.5 0v-2a1.25 1.25 0 0 0-1.25-1.25m4.25 1.25a1.25 1.25 0 1 0-2.5 0v2a1.25 1.25 0 1 0 2.5 0v-2z"
      />
    </svg>
  );
};

export const FolderMoveIcon = ({
  size = 24,
  className = defaultTailwindCSS,
}: IconProps) => {
  return (
    <svg
      style={{ width: `${size}px`, height: `${size}px` }}
      className={` w-[${size}px] h-[${size}px] ` + className}
      xmlns="http://www.w3.org/2000/svg"
      width="24"
      height="24"
      viewBox="0 0 24 24"
      fill="none"
      stroke="currentColor"
      strokeWidth="2"
      strokeLinecap="round"
      strokeLinejoin="round"
    >
      <circle cx="12" cy="12" r="10"></circle>
      <polyline points="12 8 8 12 12 16"></polyline>
      <line x1="16" y1="12" x2="8" y2="12"></line>
    </svg>
  );
};<|MERGE_RESOLUTION|>--- conflicted
+++ resolved
@@ -85,11 +85,8 @@
 import googleIcon from "../../../public/Google.png";
 import xenforoIcon from "../../../public/Xenforo.svg";
 import highspotIcon from "../../../public/Highspot.png";
-<<<<<<< HEAD
 import bitbucketIcon from "../../../public/Bitbucket.svg";
-=======
 import intercomIcon from "../../../public/assets/intercom.svg";
->>>>>>> 45bf6567
 import { FaGithub, FaRobot } from "react-icons/fa";
 import Image from "next/image";
 import { cn } from "@/lib/utils";
@@ -3139,10 +3136,16 @@
   className = defaultTailwindCSS,
 }: IconProps) => <LogoIcon size={size} className={className} src={intercomIcon} />;
 
-/* 
+export const BitbucketIcon = ({
+  size = 16,
+  className = defaultTailwindCSS,
+}: IconProps) => (
+  <LogoIcon size={size} className={className} src={bitbucketIcon} />
+);
+
+/*
 EE Icons
 */
-
 export const PinnedIcon = ({
   size = 16,
   className = defaultTailwindCSS,
